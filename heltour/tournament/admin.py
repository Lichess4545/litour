--- conflicted
+++ resolved
@@ -250,48 +250,6 @@
         if request.method == 'POST':
             form = forms.RoundTransitionForm(season.league.competitor_type == 'team', round_to_close, round_to_open, season_to_close, request.POST)
             if form.is_valid():
-<<<<<<< HEAD
-                with transaction.atomic():
-                    if 'round_to_close' in form.cleaned_data and form.cleaned_data['round_to_close'] == round_to_close.number:
-                        if form.cleaned_data['complete_round']:
-                            with reversion.create_revision():
-                                reversion.set_user(request.user)
-                                reversion.set_comment('Closed round.')
-                                round_to_close.is_completed = True
-                                round_to_close.save()
-                            self.message_user(request, 'Round %d set as completed.' % round_to_close.number, messages.INFO)
-                    if 'complete_season' in form.cleaned_data and season_to_close is not None and form.cleaned_data['complete_season'] \
-                            and (round_to_close is None or round_to_close.is_completed):
-                        with reversion.create_revision():
-                            reversion.set_user(request.user)
-                            reversion.set_comment('Closed season.')
-                            season_to_close.is_completed = True
-                            season_to_close.save()
-                        self.message_user(request, '%s set as completed.' % season_to_close.name, messages.INFO)
-                    if 'round_to_open' in form.cleaned_data and form.cleaned_data['round_to_open'] == round_to_open.number:
-                        if 'update_board_order' in form.cleaned_data and form.cleaned_data['update_board_order']:
-                            try:
-                                self.do_update_board_order(season)
-                                self.message_user(request, 'Board order updated.', messages.INFO)
-                            except IndexError:
-                                self.message_user(request, 'Error updating board order.', messages.ERROR)
-                                return redirect('admin:round_transition', object_id)
-                        if form.cleaned_data['generate_pairings']:
-                            try:
-                                pairinggen.generate_pairings(round_to_open, overwrite=False)
-                                with reversion.create_revision():
-                                    reversion.set_user(request.user)
-                                    reversion.set_comment('Generated pairings.')
-                                    round_to_open.publish_pairings = False
-                                    round_to_open.save()
-                                self.message_user(request, 'Pairings generated.', messages.INFO)
-                                return redirect('admin:review_pairings', round_to_open.pk)
-                            except pairinggen.PairingsExistException:
-                                self.message_user(request, 'Unpublished pairings already exist.', messages.WARNING)
-                                return redirect('admin:review_pairings', round_to_open.pk)
-                            except pairinggen.PairingHasResultException:
-                                self.message_user(request, 'Pairings with results can\'t be overwritten.', messages.ERROR)
-=======
                 complete_round = 'round_to_close' in form.cleaned_data and form.cleaned_data['round_to_close'] == round_to_close.number \
                                  and form.cleaned_data['complete_round']
                 complete_season = 'complete_season' in form.cleaned_data and form.cleaned_data['complete_season']
@@ -308,7 +266,6 @@
                 if generate_pairings:
                     return redirect('admin:review_pairings', round_to_open.pk)
                 else:
->>>>>>> a12645f5
                     return redirect('admin:tournament_season_changelist')
         else:
             form = forms.RoundTransitionForm(season.league.competitor_type == 'team', round_to_close, round_to_open, season_to_close)
@@ -370,19 +327,6 @@
         }
 
         return render(request, 'tournament/admin/bulk_email.html', context)
-
-    def _time_from_now(self, delta):
-        if delta.days > 0:
-            if delta.days == 1:
-                return '1 day'
-            else:
-                return '%d days' % delta.days
-        else:
-            hours = delta.seconds / 3600
-            if hours == 1:
-                return '1 hour'
-            else:
-                return '%d hours' % hours
 
     def update_board_order_by_rating(self, request, queryset):
         try:

--- conflicted
+++ resolved
@@ -27,12 +27,8 @@
 @admin.register(models.League)
 class LeagueAdmin(VersionAdmin):
     actions = ['import_season']
-<<<<<<< HEAD
-
-=======
-    change_form_template = 'tournament/admin/change_form_with_comments.html'
-    
->>>>>>> df6b8428
+    change_form_template = 'tournament/admin/change_form_with_comments.html'
+
     def get_urls(self):
         urls = super(LeagueAdmin, self).get_urls()
         my_urls = [
@@ -81,14 +77,9 @@
     list_display = ('__unicode__', 'league',)
     list_display_links = ('__unicode__',)
     list_filter = ('league',)
-<<<<<<< HEAD
-    actions = ['update_board_order_by_rating', 'edit_rosters']
-
-=======
     actions = ['update_board_order_by_rating', 'edit_rosters', 'round_transition']
     change_form_template = 'tournament/admin/change_form_with_comments.html'
-    
->>>>>>> df6b8428
+
     def get_urls(self):
         urls = super(SeasonAdmin, self).get_urls()
         my_urls = [
@@ -97,66 +88,19 @@
             url(r'^(?P<object_id>[0-9]+)/round_transition/$', permission_required('tournament.generate_pairings')(self.admin_site.admin_view(self.round_transition_view)), name='round_transition'),
         ]
         return my_urls + urls
-<<<<<<< HEAD
-
-    def update_board_order_by_rating(self, request, queryset):
-        try:
-            for season in queryset.all():
-                # Update board order in teams
-                for team in season.team_set.all():
-                    members = list(team.teammember_set.all())
-                    members.sort(key=lambda m: -m.player.rating)
-                    occupied_boards = [m.board_number for m in members]
-                    occupied_boards.sort()
-                    for i, board_number in enumerate(occupied_boards):
-                        m = members[i]
-                        models.TeamMember.objects.update_or_create(team=team, board_number=board_number, defaults={ 'player': m.player, 'is_captain': m.is_captain, 'is_vice_captain': m.is_vice_captain })
-
-                # Update alternate buckets
-                members_by_board = [models.TeamMember.objects.filter(team__season=season, board_number=n + 1) for n in range(season.boards)]
-                ratings_by_board = [sorted([float(m.player.rating) for m in m_list]) for m_list in members_by_board]
-                # Exclude highest/lowest values if possible (to avoid outliers skewing the average)
-                average_by_board = [sum(r_list[1:-1]) / (len(r_list) - 2) if len(r_list) > 2 else sum(r_list) / len(r_list) if len(r_list) > 0 else None for r_list in ratings_by_board]
-                boundaries = []
-                for i in range(season.boards + 1):
-                    # The logic here is a bit complicated in order to handle cases where there are no players for a board
-                    left_i = i - 1
-                    while left_i >= 0 and average_by_board[left_i] is None:
-                        left_i -= 1
-                    left = average_by_board[left_i] if left_i >= 0 else None
-                    right_i = i
-                    while right_i < season.boards and average_by_board[right_i] is None:
-                        right_i += 1
-                    right = average_by_board[right_i] if right_i < season.boards else None
-                    if left is None or right is None:
-                        boundaries.append(None)
-                    else:
-                        boundaries.append((left + right) / 2)
-                for board_num in range(1, season.boards + 1):
-                    models.AlternateBucket.objects.update_or_create(season=season, board_number=board_num, defaults={ 'max_rating': boundaries[board_num - 1], 'min_rating': boundaries[board_num] })
-
-                # Assign alternates to buckets
-                for alt in models.Alternate.objects.filter(season_player__season=season):
-                    alt.update_board_number()
-
-            self.message_user(request, 'Board order updated.', messages.INFO)
-        except IndexError:
-            self.message_user(request, 'Error updating board order.', messages.ERROR)
-
-=======
-    
+
     def round_transition(self, request, queryset):
         if queryset.count() > 1:
             self.message_user(request, 'Rounds can only be transitioned one season at a time.', messages.ERROR)
             return
         return redirect('admin:round_transition', object_id=queryset[0].pk)
-    
+
     def round_transition_view(self, request, object_id):
         season = models.Season.objects.get(pk=object_id)
-        
+
         round_to_close = season.round_set.filter(publish_pairings=True, is_completed=False).order_by('number').first()
         round_to_open = season.round_set.filter(publish_pairings=False, is_completed=False).order_by('number').first()
-        
+
         if request.method == 'POST':
             form = forms.RoundTransitionForm(round_to_close, round_to_open, request.POST)
             if form.is_valid():
@@ -189,17 +133,17 @@
                     return redirect('admin:tournament_season_changelist')
         else:
             form = forms.RoundTransitionForm(round_to_close, round_to_open)
-        
+
         if round_to_close is not None and round_to_close.end_date > timezone.now() + timedelta(hours=1):
             self.message_user(request, 'The round %d end date is %s from now.' % (round_to_close.number, self._time_from_now(round_to_close.end_date - timezone.now())), messages.WARNING)
         elif round_to_open is not None and round_to_open.start_date > timezone.now() + timedelta(hours=1):
             self.message_user(request, 'The round %d start date is %s from now.' % (round_to_open.number, self._time_from_now(round_to_open.start_date - timezone.now())), messages.WARNING)
-        
+
         if round_to_close is not None:
             incomplete_pairings = models.PlayerPairing.objects.filter(result='', teamplayerpairing__team_pairing__round=round_to_close)
             if len(incomplete_pairings) > 0:
                 self.message_user(request, 'Round %d has %d pairing(s) without a result.' % (round_to_close.number, len(incomplete_pairings)), messages.WARNING)
-        
+
         context = {
             'has_permission': True,
             'opts': self.model._meta,
@@ -208,9 +152,9 @@
             'title': 'Round transition',
             'form': form
         }
-    
+
         return render(request, 'tournament/admin/round_transition.html', context)
-    
+
     def _time_from_now(self, delta):
         if delta.days > 0:
             if delta.days == 1:
@@ -223,7 +167,7 @@
                 return '1 hour'
             else:
                 return '%d hours' % hours
-    
+
     def update_board_order_by_rating(self, request, queryset):
         try:
             for season in queryset.all():
@@ -231,7 +175,7 @@
             self.message_user(request, 'Board order updated.', messages.INFO)
         except IndexError:
             self.message_user(request, 'Error updating board order.', messages.ERROR)
-    
+
     def do_update_board_order(self, season):
         # Update board order in teams
         for team in season.team_set.all():
@@ -242,7 +186,7 @@
             for i, board_number in enumerate(occupied_boards):
                 m = members[i]
                 models.TeamMember.objects.update_or_create(team=team, board_number=board_number, defaults={ 'player': m.player, 'is_captain': m.is_captain, 'is_vice_captain': m.is_vice_captain })
-        
+
         # Update alternate buckets
         members_by_board = [models.TeamMember.objects.filter(team__season=season, board_number=n + 1) for n in range(season.boards)]
         ratings_by_board = [sorted([float(m.player.rating) for m in m_list]) for m_list in members_by_board]
@@ -265,23 +209,17 @@
                 boundaries.append((left + right) / 2)
         for board_num in range(1, season.boards + 1):
             models.AlternateBucket.objects.update_or_create(season=season, board_number=board_num, defaults={ 'max_rating': boundaries[board_num - 1], 'min_rating': boundaries[board_num] })
-        
+
         # Assign alternates to buckets
         for alt in models.Alternate.objects.filter(season_player__season=season):
             alt.update_board_number()
-    
->>>>>>> df6b8428
+
     def edit_rosters(self, request, queryset):
         if queryset.count() > 1:
             self.message_user(request, 'Rosters can only be edited one season at a time.', messages.ERROR)
             return
         return redirect('admin:edit_rosters', object_id=queryset[0].pk)
-<<<<<<< HEAD
-
-
-=======
-    
->>>>>>> df6b8428
+
     def player_info_view(self, request, object_id, player_name):
         season = models.Season.objects.get(pk=object_id)
         season_player = models.SeasonPlayer.objects.get(season=season, player__lichess_username=player_name)
@@ -428,12 +366,8 @@
 class RoundAdmin(VersionAdmin):
     list_filter = ('season',)
     actions = ['generate_pairings']
-<<<<<<< HEAD
-
-=======
-    change_form_template = 'tournament/admin/change_form_with_comments.html'
-    
->>>>>>> df6b8428
+    change_form_template = 'tournament/admin/change_form_with_comments.html'
+
     def get_urls(self):
         urls = super(RoundAdmin, self).get_urls()
         my_urls = [
@@ -458,10 +392,7 @@
                     pairinggen.generate_pairings(round_, overwrite=form.cleaned_data['overwrite_existing'])
                     round_.publish_pairings = False
                     round_.save()
-<<<<<<< HEAD
-=======
                     self.message_user(request, 'Pairings generated.', messages.INFO)
->>>>>>> df6b8428
                     return redirect('admin:review_pairings', object_id)
                 except pairinggen.PairingsExistException:
                     if not round_.publish_pairings:
@@ -531,12 +462,8 @@
     search_fields = ('lichess_username',)
     list_filter = ('is_active',)
     actions = ['update_selected_player_ratings']
-<<<<<<< HEAD
-
-=======
-    change_form_template = 'tournament/admin/change_form_with_comments.html'
-    
->>>>>>> df6b8428
+    change_form_template = 'tournament/admin/change_form_with_comments.html'
+
     def update_selected_player_ratings(self, request, queryset):
         try:
             for player in queryset.all():
@@ -563,12 +490,8 @@
     list_filter = ('season',)
     inlines = [TeamMemberInline]
     actions = ['update_board_order_by_rating']
-<<<<<<< HEAD
-
-=======
-    change_form_template = 'tournament/admin/change_form_with_comments.html'
-    
->>>>>>> df6b8428
+    change_form_template = 'tournament/admin/change_form_with_comments.html'
+
     def update_board_order_by_rating(self, request, queryset):
         for team in queryset.all():
             members = team.teammember_set.order_by('-player__rating')
@@ -676,13 +599,8 @@
                 else:
                     return redirect('admin:tournament_registration_changelist')
         else:
-<<<<<<< HEAD
-            form = forms.ReviewRegistrationForm(registration=reg)
-
-=======
             form = forms.ReviewRegistrationForm()
-        
->>>>>>> df6b8428
+
         context = {
             'has_permission': True,
             'opts': self.model._meta,
@@ -823,12 +741,8 @@
 class ApiKeyAdmin(VersionAdmin):
     list_display = ('name',)
     search_fields = ('name',)
-<<<<<<< HEAD
-
-=======
-    change_form_template = 'tournament/admin/change_form_with_comments.html'
-    
->>>>>>> df6b8428
+    change_form_template = 'tournament/admin/change_form_with_comments.html'
+
 #-------------------------------------------------------------------------------
 @admin.register(models.Document)
 class DocumentAdmin(VersionAdmin):

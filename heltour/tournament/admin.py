--- conflicted
+++ resolved
@@ -1491,7 +1491,6 @@
         self.message_user(request, 'Simulation complete.', messages.INFO)
         return redirect('admin:tournament_round_changelist')
 
-<<<<<<< HEAD
     def start_games(self, request, queryset):
         try:
             require(len(queryset) == 1, "Can only start games one round at a time.")
@@ -1524,8 +1523,6 @@
             return
         self.message_user(request, "Attempting to start clocks.", messages.INFO)
         signals.do_start_clocks.send(sender=request.user, round_id=round_.pk)
-=======
->>>>>>> ecf972e4
 
     def generate_pairings_view(self, request, object_id):
         round_ = get_object_or_404(Round, pk=object_id)

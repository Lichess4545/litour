import time
from datetime import timedelta

import reversion
from django.urls import reverse
from django.utils import timezone

<<<<<<< HEAD
=======
from heltour.settings import SLEEP_UNIT
>>>>>>> e7a1602f
from heltour.tournament import signals, workflows
from heltour.tournament.models import (
    Alternate,
    AlternateAssignment,
    AlternateSearch,
    PlayerAvailability,
    TeamMember,
    TeamPlayerPairing,
    logger,
)

_min_bucket_update_interval = timedelta(hours=1)

def current_round(season):
    if not season.alternates_manager_enabled():
        return None
    # Figure out which round we should be running a search for
    # Depends on the round state, current date and alternates manager settings
    last_published = season.round_set.filter(publish_pairings=True).order_by('-number').first()
    if last_published is None:
        return None
    setting = season.alternates_manager_setting()
    if not setting.contact_before_round_start:
        current = last_published
    elif timezone.now() < last_published.end_date - setting.contact_offset_before_round_start:
        current = last_published
    else:
        current = season.round_set.filter(
            number=last_published.number + 1).first() or last_published
    if current.is_completed:
        return None
    return current


def current_searches(round_):
    active_searches = AlternateSearch.objects.filter(round=round_, is_active=True).order_by(
        'date_created').select_related('team').nocache()
    return [s for s in active_searches if s.still_needs_alternate()]


def tick(season):
    round_ = current_round(season)
    if round_ is None:
        return
    setting = season.alternates_manager_setting()

    if not AlternateSearch.objects.filter(round=round_).exists():
        # TODO: Figure out a better way of determining the first tick of a round
        # This might be run multiple times
        reset_alternate_search(season, round_, setting)

    for board_number in season.board_number_list():
        do_alternate_search(season, round_, board_number, setting)


def reset_alternate_search(season, round_, setting):
    # Reset the alternate states
    for alt in Alternate.objects.filter(season_player__season=season):
        # TODO: Maybe send a notification to contacted alternates here
        if alt.status == 'contacted' and alt.last_contact_date is not None and timezone.now() - alt.last_contact_date > setting.unresponsive_interval:
            with reversion.create_revision():
                reversion.set_comment('Alternate search over')
                alt.status = 'unresponsive'
                alt.save()
        if alt.status != 'waiting':
            with reversion.create_revision():
                reversion.set_comment('Reset alternate status')
                alt.status = 'waiting'
                alt.save()

    # Fail any ongoing searches from last round
    last_round = season.round_set.filter(number=round_.number - 1).first()
    if last_round is not None:
        for search in AlternateSearch.objects.filter(round=last_round,
                                                     status__in=('started', 'all_contacted')):
            if search.still_needs_alternate():
                with reversion.create_revision():
                    reversion.set_comment('Alternate search failed')
                    search.status = 'failed'
                    search.save()
                signals.alternate_search_failed.send(sender=do_alternate_search, season=season,
                                                     team=search.team, \
                                                     board_number=search.board_number,
                                                     round_=last_round)
                time.sleep(SLEEP_UNIT)
            else:
                with reversion.create_revision():
                    reversion.set_comment('Alternate search cancelled')
                    search.status = 'cancelled'
                    search.save()

    # Update the alternate board order, but only if it hasn't been updated within the past hour
    some_bucket = season.alternatebucket_set.first()
    if some_bucket is None or some_bucket.date_modified < timezone.now() - _min_bucket_update_interval:
        workflows.UpdateBoardOrderWorkflow(season).run(alternates_only=True)


def do_alternate_search(season, round_, board_number, setting):
    # Figure out which players need to be replaced and which alternates have/haven't been contacted
    player_availabilities = PlayerAvailability.objects.filter(round=round_, is_available=False) \
        .select_related('player').nocache()
    availability_modified_dates = {pa.player: pa.date_modified for pa in player_availabilities}
    round_pairings = TeamPlayerPairing.objects.filter(team_pairing__round=round_) \
        .select_related('white', 'black').nocache()
    players_in_round = {p.white for p in round_pairings} | {p.black for p in round_pairings}
    if round_.publish_pairings:
        board_pairings = TeamPlayerPairing.objects.filter(team_pairing__round=round_,
                                                          board_number=board_number, result='',
                                                          game_link='') \
            .select_related('white', 'black').nocache()
        players_on_board = {p.white for p in board_pairings} | {p.black for p in board_pairings}
        teams_by_player = {p.white: p.white_team() for p in board_pairings}
        teams_by_player.update({p.black: p.black_team() for p in board_pairings})
    else:
        team_members = TeamMember.objects.filter(team__season=season,
                                                 board_number=board_number).select_related('team',
                                                                                           'player').nocache()
        assigned_alts_qs = AlternateAssignment.objects.filter(round=round_, board_number=board_number)
        assigned_alts_lookup = {aa.team: aa.player for aa in assigned_alts_qs}
        players_on_board = {assigned_alts_lookup.get(tm.team, tm.player) for tm in team_members}
        teams_by_player = {tm.player: tm.team for tm in team_members}
        teams_by_player.update({aa.player: aa.team for aa in assigned_alts_qs})

    unavailable_players = {pa.player for pa in player_availabilities}
    # Prioritize open spots by the date the player was marked as unavailable
    players_that_need_replacements = sorted(players_on_board & unavailable_players,
                                            key=lambda p: availability_modified_dates[p])
    alternates_contacted = Alternate.objects.filter(season_player__season=season,
                                                    board_number=board_number, status='contacted')
    last_declined_alternate = Alternate.objects.filter(season_player__season=season,
                                                       board_number=board_number, status='declined') \
        .order_by('-last_contact_date').first()
    alternates_not_contacted = sorted(
        Alternate.objects.filter(season_player__season=season, board_number=board_number,
                                 status='waiting') \
            .select_related('season_player__registration', 'season_player__player').nocache(), \
        key=lambda a: a.priority_date())

    if len(players_that_need_replacements) == 0:
        # No searches in progress, so notify and update the status of previously-contacted alternates
        for alt in alternates_contacted:
            if alt.last_contact_date is not None and timezone.now() - alt.last_contact_date > setting.unresponsive_interval:
                alt.status = 'unresponsive'
            else:
                alt.status = 'waiting'
            with reversion.create_revision():
                reversion.set_comment('Alternate spots filled')
                alt.save()
            signals.alternate_spots_filled.send(sender=do_alternate_search, alternate=alt,
                                                response_time=setting.unresponsive_interval)
            time.sleep(SLEEP_UNIT)
        return

    # Continue the search for an alternate to fill each open spot
    for p in players_that_need_replacements:
        search, created = AlternateSearch.objects.get_or_create(round=round_,
                                                                team=teams_by_player[p],
                                                                board_number=board_number)
        if not search.is_active:
            # Search is manually disabled, move on to the next open spot
            continue

        if created or search.status == 'completed':
            # Search has just (re)started
            signals.alternate_search_started.send(sender=do_alternate_search, season=season,
                                                  team=teams_by_player[p], \
                                                  board_number=board_number, round_=round_)
            time.sleep(SLEEP_UNIT)
            with reversion.create_revision():
                reversion.set_comment('Alternate search started')
                search.status = 'started'
                search.save()

        # Figure out if it's time to contact the next alternate on the list
        # If not, we don't need to do anything for this open spot until the next tick
        if search.last_alternate_contact_date is None:
            # The search has just started
            do_contact = True
        elif last_declined_alternate is not None and search.last_alternate_contact_date == last_declined_alternate.last_contact_date:
            # The most-recently-contacted alternate declined
            do_contact = True
        else:
            # Check if it has been long enough since the last alternate was contacted
            time_since_last_contact = timezone.now() - search.last_alternate_contact_date
            contact_interval = setting.contact_interval if round_.publish_pairings else setting.contact_interval_before_round_start
            do_contact = time_since_last_contact >= contact_interval

        if do_contact:
            try:
                # Figure out which alternate to contact
                while True:
                    # This will throw an IndexError if no alternates are left on the list
                    alt_to_contact = alternates_not_contacted.pop(0)
                    # If the alternate is unavailable, or already playing a game this round, or has a red card,
                    # continue the loop and try the next one
                    if alt_to_contact.season_player.player not in unavailable_players and \
                        alt_to_contact.season_player.player not in players_in_round and \
                        alt_to_contact.season_player.games_missed < 2:
                        break

                # Contact the alternate, providing them with a pair of private links to respond
                league_tag = season.league.tag
                season_tag = season.tag
                accept_url = reverse('by_league:by_season:alternate_accept',
                                     args=[league_tag, season_tag, round_.number])
                decline_url = reverse('by_league:by_season:alternate_decline',
                                      args=[league_tag, season_tag, round_.number])
                logger.info(f'[ALT SEARCH] Trying to contact {alt_to_contact} for an open alternate spot.')
                signals.alternate_needed.send(sender=do_alternate_search, alternate=alt_to_contact,
                                              response_time=setting.unresponsive_interval, \
                                              round_=round_, accept_url=accept_url,
                                              decline_url=decline_url)
                logger.info(f'[ALT SEARCH] Successfully contacted {alt_to_contact} for an open alternate spot.')
                time.sleep(SLEEP_UNIT)
                current_date = timezone.now()
                with reversion.create_revision():
                    reversion.set_comment('Alternate contacted')
                    alt_to_contact.status = 'contacted'
                    alt_to_contact.last_contact_date = current_date
                    alt_to_contact.save()
                with reversion.create_revision():
                    reversion.set_comment('Alternate contacted')
                    search.last_alternate_contact_date = current_date
                    search.save()
            except IndexError:
                # No alternates left, so the search is over for now
                # The spot can still be filled if contacted alternates end up responding or new alternates are added
                if search.status != 'all_contacted':
                    signals.alternate_search_all_contacted.send(sender=do_alternate_search,
                                                                season=season,
                                                                team=teams_by_player[p], \
                                                                board_number=board_number,
                                                                round_=round_, number_contacted=len(
                            alternates_contacted))
                    time.sleep(SLEEP_UNIT)
                    with reversion.create_revision():
                        reversion.set_comment('All alternates contacted')
                        search.status = 'all_contacted'
                        search.save()


def round_pairings_published(round_):
    if round_ != current_round(round_.season):
        return
    active_searches = AlternateSearch.objects.filter(round=round_, is_active=True).order_by(
        'date_created').select_related('team').nocache()
    for search in active_searches:
        if search.still_needs_alternate():
            signals.alternate_search_reminder.send(sender=round_pairings_published,
                                                   season=round_.season, team=search.team, \
                                                   board_number=search.board_number, round_=round_)
            time.sleep(SLEEP_UNIT)


def alternate_accepted(alternate):
    # This is called by the alternate_accept endpoint
    # The alternate gets there via a private link sent to their slack
    season = alternate.season_player.season
    round_ = current_round(season)
    # Validate that the alternate is in the correct state
    if alternate.status != 'contacted':
        return False
    # Validate that the alternate doesn't already have a game in the round
    # Players can sometimes play multiple games (e.g. playing up a board), but that isn't done through the alternates manager
    if (TeamPlayerPairing.objects.filter(team_pairing__round=round_,
                                         white=alternate.season_player.player) | \
        TeamPlayerPairing.objects.filter(team_pairing__round=round_,
                                         black=alternate.season_player.player)).nocache().exists():
        return False
    # Find an open spot to fill, prioritized by the time the search started
    active_searches = AlternateSearch.objects.filter(round=round_,
                                                     board_number=alternate.board_number,
                                                     is_active=True) \
        .order_by('date_created').select_related('team').nocache()
    for search in active_searches:
        if search.still_needs_alternate():
            with reversion.create_revision():
                reversion.set_comment('Alternate assigned')
                assignment, _ = AlternateAssignment.objects.update_or_create(round=round_,
                                                                             team=search.team,
                                                                             board_number=search.board_number, \
                                                                             defaults={
                                                                                 'player': alternate.season_player.player,
                                                                                 'replaced_player': None})
            with reversion.create_revision():
                reversion.set_comment('Alternate assigned')
                alternate.status = 'accepted'
                alternate.save()
            with reversion.create_revision():
                reversion.set_comment('Alternate search completed')
                search.status = 'completed'
                search.save()
            signals.alternate_assigned.send(sender=alternate_accepted, season=season,
                                            alt_assignment=assignment)
            time.sleep(SLEEP_UNIT)
            return True
    return False


def alternate_declined(alternate):
    # This is called by the alternate_decline endpoint
    # The alternate gets there via a private link sent to their slack
    if alternate.status == 'waiting' or alternate.status == 'contacted':
        with reversion.create_revision():
            reversion.set_comment('Alternate declined')
            alternate.status = 'declined'
            alternate.save()<|MERGE_RESOLUTION|>--- conflicted
+++ resolved
@@ -5,10 +5,7 @@
 from django.urls import reverse
 from django.utils import timezone
 
-<<<<<<< HEAD
-=======
 from heltour.settings import SLEEP_UNIT
->>>>>>> e7a1602f
 from heltour.tournament import signals, workflows
 from heltour.tournament.models import (
     Alternate,

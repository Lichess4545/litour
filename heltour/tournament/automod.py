import time
from datetime import timedelta
<<<<<<< HEAD

import reversion
from django.db import transaction
from django.db.models.signals import post_save
from django.dispatch.dispatcher import receiver
from django.utils import timezone

=======

import reversion
from django.db import transaction
from django.db.models.signals import post_save
from django.dispatch.dispatcher import receiver
from django.utils import timezone

>>>>>>> e7a1602f
from heltour.tournament import lichessapi, signals
from heltour.tournament.models import (
    MOD_REQUEST_SENDER,
    ModRequest,
    PlayerAvailability,
    PlayerWarning,
    PlayerWithdrawal,
    SeasonPlayer,
    add_system_comment,
    logger,
)


@receiver(post_save, sender=ModRequest, dispatch_uid='heltour.tournament.automod')
def mod_request_saved(instance, created, **kwargs):
    if created:
        signals.mod_request_created.send(sender=MOD_REQUEST_SENDER[instance.type],
                                         instance=instance)


@receiver(signals.mod_request_created, sender=MOD_REQUEST_SENDER['appeal_late_response'],
          dispatch_uid='heltour.tournament.automod')
def appeal_late_response_created(instance, **kwargs):
    # Figure out which round to use
    if not instance.round or instance.round.publish_pairings:
        instance.round = instance.season.round_set.order_by('number').filter(publish_pairings=True,
                                                                             is_completed=False).first()
        instance.save()


@receiver(signals.mod_request_created, sender=MOD_REQUEST_SENDER['request_continuation'],
          dispatch_uid='heltour.tournament.automod')
def request_continuation_created(instance, **kwargs):
    # Figure out which round to use
    if not instance.round or instance.round.publish_pairings:
        instance.round = instance.season.round_set.order_by('number').filter(
            publish_pairings=False).first()
        instance.save()


@receiver(signals.mod_request_created, sender=MOD_REQUEST_SENDER['withdraw'],
          dispatch_uid='heltour.tournament.automod')
def withdraw_created(instance, **kwargs):
    # Figure out which round to add the withdrawal on
    if not instance.round or instance.round.publish_pairings:
        instance.round = instance.season.round_set.order_by('number').filter(
            publish_pairings=False).first()
        instance.save()

    # Check that the requester is part of the season
    sp = SeasonPlayer.objects.filter(player=instance.requester, season=instance.season).first()
    if sp is None:
        instance.reject(response='You aren\'t currently a participant in %s.' % instance.season)
        return

    if not instance.round:
        instance.reject(response='You can\'t withdraw from the season at this time.')
        return

    instance.approve(response='You\'ve been withdrawn from the season. The withdrawal takes effect at the start of round %d.' % instance.round.number)


@receiver(signals.mod_request_approved, sender=MOD_REQUEST_SENDER['withdraw'],
          dispatch_uid='heltour.tournament.automod')
def withdraw_approved(instance, **kwargs):
    if not instance.round:
        return

    # Add the withdrawal if it doesn't already exist
    with reversion.create_revision():
        reversion.set_comment('Withdraw request approved by %s' % instance.status_changed_by)
        PlayerWithdrawal.objects.get_or_create(player=instance.requester, round=instance.round)


@receiver(signals.automod_unresponsive, dispatch_uid='heltour.tournament.automod')
def automod_unresponsive(round_, **kwargs):
    groups = {'warning': [], 'yellow': [], 'red': []}
    for p in round_.pairings.filter(game_link='', result='', scheduled_time=None).exclude(
        white=None).exclude(black=None):
        # verify that neither player is previously marked unavailable
        # verify that both players on the pairing have been assigned more than 24 hours ago.
        if round_.season.league.competitor_type == 'team':
            white_unavail = PlayerAvailability.objects.filter(round=round_, player=p.white,
                                                              is_available=False).exists()
            black_unavail = PlayerAvailability.objects.filter(round=round_, player=p.black,
                                                              is_available=False).exists()
            if white_unavail or black_unavail or p.pairing_changed_after_round_start():
                continue
        # check who is not present
        white_present = p.get_player_presence(p.white).first_msg_time is not None
        black_present = p.get_player_presence(p.black).first_msg_time is not None
        if not white_present:
            player_unresponsive(round_, p, p.white, groups)
            if black_present:
                signals.notify_opponent_unresponsive.send(sender=automod_unresponsive,
                                                          round_=round_, player=p.black,
                                                          opponent=p.white, pairing=p)
            time.sleep(settings.SLEEP_UNIT)
        if not black_present:
            player_unresponsive(round_, p, p.black, groups)
            if white_present:
                signals.notify_opponent_unresponsive.send(sender=automod_unresponsive,
                                                          round_=round_, player=p.white,
                                                          opponent=p.black, pairing=p)
            time.sleep(settings.SLEEP_UNIT)
    signals.notify_mods_unresponsive.send(sender=automod_unresponsive, round_=round_,
                                          warnings=groups['warning'], yellows=groups['yellow'],
                                          reds=groups['red'])


def player_unresponsive(round_, pairing, player, groups):
    season = round_.season
    league = season.league
    has_warning = PlayerWarning.objects.filter(player=player, round__season=season,
                                               type='unresponsive').exists()
    if not has_warning and league.get_leaguesetting().warning_for_late_response:
        with reversion.create_revision():
            reversion.set_comment('Automatic warning for unresponsiveness')
            PlayerWarning.objects.get_or_create(player=player, round=round_, type='unresponsive')
        punishment = 'You may receive a yellow card.'
        allow_continue = league.competitor_type != 'team'
        groups['warning'].append(player)
    else:
        card_color = give_card(round_, player, 'card_unresponsive')
        if not card_color:
            return
        punishment = 'You have been given a %s card.' % card_color
        allow_continue = card_color != 'red' and league.competitor_type != 'team'
        groups[card_color].append(player)
    if league.competitor_type == 'team':
        avail, _ = PlayerAvailability.objects.get_or_create(round=round_, player=player)
        avail.is_available = False
        avail.save()
    signals.notify_unresponsive.send(sender=automod_unresponsive, round_=round_, player=player,
                                     punishment=punishment, allow_continue=allow_continue,
                                     pairing=pairing)


@receiver(signals.mod_request_approved, sender=MOD_REQUEST_SENDER['appeal_late_response'],
          dispatch_uid='heltour.tournament.automod')
def appeal_late_response_approved(instance, **kwargs):
    if not instance.pairing:
        return

    with reversion.create_revision():
        reversion.set_comment('Late response appeal approved by %s' % instance.status_changed_by)
        warning = PlayerWarning.objects.filter(player=instance.requester, round=instance.round,
                                               type='unresponsive').first()
        if warning:
            warning.delete()
        else:
            revoke_card(instance.round, instance.requester, 'card_unresponsive')


@receiver(signals.automod_noshow, dispatch_uid='heltour.tournament.automod')
def automod_noshow(pairing, **kwargs):
    if ((pairing.game_link and (not pairing.white_confirmed or not pairing.black_confirmed)) or
        pairing.tv_state == 'has_moves' or
        pairing.result):
        # lines in the if above correspond to:
        # Game started, but not by us
        # Game started, and has moves
        # Game ended, no action necessary.
        return
    if pairing.white_confirmed and pairing.black_confirmed and pairing.game_id() is not None:
        # We probably tried to start this game, check if there are moves
        game_meta = lichessapi.get_game_meta(pairing.game_id(), priority=0, timeout=300)
        # space in the move lists indicates that both players played at least one move
        if ' ' in game_meta.get('moves'):
                return
    white_online = pairing.get_player_presence(pairing.white).online_for_game
    black_online = pairing.get_player_presence(pairing.black).online_for_game
    if white_online and not black_online:
        player_noshow(pairing, pairing.white, pairing.black)
    if black_online and not white_online:
        player_noshow(pairing, pairing.black, pairing.white)


def player_noshow(pairing, player, opponent):
    round_ = pairing.get_round()
    signals.notify_noshow.send(sender=automod_unresponsive, round_=round_, player=player,
                               opponent=opponent)


@receiver(signals.mod_request_created, sender=MOD_REQUEST_SENDER['claim_win_noshow'],
          dispatch_uid='heltour.tournament.automod')
def claim_win_noshow_created(instance, **kwargs):
    # Figure out which round to add the claim on
    if not instance.round:
        instance.round = instance.season.round_set.order_by('number').filter(is_completed=False,
                                                                             publish_pairings=True).first()
        instance.save()
    if not instance.pairing and instance.round:
        instance.pairing = instance.round.pairing_for(instance.requester)
        instance.save()

    # Check that the requester is part of the season
    sp = SeasonPlayer.objects.filter(player=instance.requester, season=instance.season).first()
    if sp is None:
        instance.reject(response='You aren\'t currently a participant in %s.' % instance.season)
        return

    if not instance.round:
        instance.reject(response='You can\'t claim a win at this time.')
        return

    if not instance.pairing:
        instance.reject(response='You don\'t currently have a pairing you can claim a win for.')
        return

    p = instance.pairing
    opponent = p.white if p.white != instance.requester else p.black

    if p.get_player_presence(instance.requester).online_for_game \
        and not p.get_player_presence(opponent).online_for_game \
        and timezone.now() > p.scheduled_time + timedelta(minutes=21):
        instance.approve(
            response='You\'ve been given a win by forfeit. It is still possible to reschedule and play the game if you want to.')


@receiver(signals.mod_request_approved, sender=MOD_REQUEST_SENDER['claim_win_noshow'],
          dispatch_uid='heltour.tournament.automod')
def claim_win_noshow_approved(instance, **kwargs):
    if not instance.pairing:
        return

    p = instance.pairing
    opponent = p.white if p.white != instance.requester else p.black

    with reversion.create_revision():
        reversion.set_comment('Auto forfeit for no-show')
        p.game_link = '' # remove game link if there was one
        if p.white == instance.requester:
            p.result = '1X-0F'
        if p.black == instance.requester:
            p.result = '0F-1X'
        p.save()
    add_system_comment(p, '%s no-show' % opponent.lichess_username)
    sp = SeasonPlayer.objects.filter(player=opponent, season=instance.season).first()
    add_system_comment(sp, 'Round %d no-show' % instance.round.number)

    card_color = give_card(instance.round, opponent, 'card_noshow')
    if not card_color:
        return
    punishment = 'You have been given a %s card.' % card_color
    allow_continue = card_color != 'red' and instance.season.league.competitor_type != 'team'
    signals.notify_noshow_claim.send(sender=claim_win_noshow_approved, round_=instance.round,
                                     player=opponent, punishment=punishment,
                                     allow_continue=allow_continue)


@receiver(signals.mod_request_created, sender=MOD_REQUEST_SENDER['appeal_noshow'],
          dispatch_uid='heltour.tournament.automod')
def appeal_noshow_created(instance, **kwargs):
    # Figure out which round to use
    if not instance.round:
        instance.round = instance.season.round_set.order_by('number').filter(publish_pairings=True,
                                                                             is_completed=False).first()
        instance.save()
    if not instance.pairing and instance.round:
        instance.pairing = instance.round.pairing_for(instance.requester)
        instance.save()


@receiver(signals.mod_request_approved, sender=MOD_REQUEST_SENDER['appeal_noshow'],
          dispatch_uid='heltour.tournament.automod')
def appeal_noshow_approved(instance, **kwargs):
    if not instance.pairing:
        return

    with reversion.create_revision():
        reversion.set_comment('No-show appeal approved by %s' % instance.status_changed_by)
        revoke_card(instance.round, instance.requester, 'card_noshow')
    with reversion.create_revision():
        reversion.set_comment('No-show appeal approved by %s' % instance.status_changed_by)
        instance.pairing.result = ''
        instance.pairing.save()


@receiver(signals.mod_request_created, sender=MOD_REQUEST_SENDER['claim_draw_scheduling'],
          dispatch_uid='heltour.tournament.automod')
def claim_draw_scheduling_created(instance, **kwargs):
    # Figure out which round to add the claim on
    if not instance.round:
        instance.round = instance.season.round_set.order_by('number').filter(is_completed=False,
                                                                             publish_pairings=True).first()
        instance.save()
    if not instance.pairing and instance.round:
        instance.pairing = instance.round.pairing_for(instance.requester)
        instance.save()

    # Check that the requester is part of the season
    sp = SeasonPlayer.objects.filter(player=instance.requester, season=instance.season).first()
    if sp is None:
        instance.reject(response='You aren\'t currently a participant in %s.' % instance.season)
        return

    if not instance.round:
        instance.reject(response='You can\'t claim a scheduling draw at this time.')
        return

    if not instance.pairing:
        instance.reject(
            response='You don\'t currently have a pairing you can claim a scheduling draw for.')
        return

    if instance.pairing.result:
        instance.reject(
            response='You can\'t claim a scheduling draw for a game which already has a set result.')
        return

    add_system_comment(instance.pairing, 'Scheduling draw claim made by %s' % instance.requester)


@receiver(signals.mod_request_approved, sender=MOD_REQUEST_SENDER['claim_draw_scheduling'],
          dispatch_uid='heltour.tournament.automod')
def claim_scheduling_draw_approved(instance, **kwargs):
    if not instance.pairing:
        return

    p = instance.pairing
    opponent = p.white if p.white != instance.requester else p.black
    comment_ = 'Scheduling draw claim approved by %s' % instance.status_changed_by
    with reversion.create_revision():
        reversion.set_comment(comment_)
        p.result = '1/2Z-1/2Z'
        p.save()
    add_system_comment(p, comment_)
    signals.notify_scheduling_draw_claim.send(sender=claim_scheduling_draw_approved,
                                              round_=instance.round, player=opponent)


@receiver(signals.mod_request_created, sender=MOD_REQUEST_SENDER['appeal_draw_scheduling'],
          dispatch_uid='heltour.tournament.automod')
def appeal_scheduling_draw_created(instance, **kwargs):
    # Figure out which round to use    
    if not instance.round:
        instance.round = instance.season.round_set.order_by('number').filter(publish_pairings=True,
                                                                             is_completed=False).first()
        instance.save()
    if not instance.pairing and instance.round:
        instance.pairing = instance.round.pairing_for(instance.requester)
        instance.save()
    add_system_comment(instance.pairing, 'Scheduling draw appeal by %s' % instance.requester)


@receiver(signals.mod_request_approved, sender=MOD_REQUEST_SENDER['appeal_draw_scheduling'],
          dispatch_uid='heltour.tournament.automod')
def appeal_scheduling_draw_approved(instance, **kwargs):
    if not instance.pairing:
        return

    comment_ = 'Scheduling draw appeal approved by %s' % instance.status_changed_by
    with reversion.create_revision():
        reversion.set_comment(comment_)
        instance.pairing.result = ''
        instance.pairing.save()
    add_system_comment(instance.pairing, comment_)


def give_card(round_, player, type_):
    # TODO: Unit tests?
    with transaction.atomic():
        sp = SeasonPlayer.objects.filter(season=round_.season, player=player).first()
        if not sp:
            logger.error('Season player did not exist for %s %s' % (round_.season, player))
            return None
        already_has_card = PlayerWarning.objects.filter(player=player, round=round_,
                                                        type__startswith='card').exists()
        card, _ = PlayerWarning.objects.get_or_create(player=player, round=round_, type=type_)
        if not already_has_card:
            sp.games_missed += 1
            with reversion.create_revision():
                reversion.set_comment('Automatic %s %s' % (sp.card_color, card.get_type_display()))
                sp.save()
        return sp.card_color


def revoke_card(round_, player, type_):
    with transaction.atomic():
        sp = SeasonPlayer.objects.filter(season=round_.season, player=player).first()
        if not sp:
            logger.error('Season player did not exist for %s %s' % (round_.season, player))
            return
        card = PlayerWarning.objects.filter(player=player, round=round_, type=type_).first()
        if not card:
            return
        card.delete()
        has_other_card = PlayerWarning.objects.filter(player=player, round=round_,
                                                      type__startswith='card').exists()
        if not has_other_card and sp.games_missed > 0:
            sp.games_missed -= 1
            with reversion.create_revision():
                reversion.set_comment('Card revocation')
                sp.save()<|MERGE_RESOLUTION|>--- conflicted
+++ resolved
@@ -1,6 +1,5 @@
 import time
 from datetime import timedelta
-<<<<<<< HEAD
 
 import reversion
 from django.db import transaction
@@ -8,15 +7,6 @@
 from django.dispatch.dispatcher import receiver
 from django.utils import timezone
 
-=======
-
-import reversion
-from django.db import transaction
-from django.db.models.signals import post_save
-from django.dispatch.dispatcher import receiver
-from django.utils import timezone
-
->>>>>>> e7a1602f
 from heltour.tournament import lichessapi, signals
 from heltour.tournament.models import (
     MOD_REQUEST_SENDER,

from django.db import models, transaction
from django.utils.crypto import get_random_string
from ckeditor_uploader.fields import RichTextUploadingField
from django.core.validators import RegexValidator
from datetime import timedelta, date
from django.utils import timezone
from django import forms as django_forms
from collections import namedtuple, defaultdict
import re
from django.core.exceptions import ValidationError
from heltour.tournament import signals
import logging
from django.contrib.auth.models import User
from django.contrib.postgres.fields.jsonb import JSONField
from django.contrib.sites.models import Site
from django_comments.models import Comment
from django.db.models import Q
from heltour import settings
from django.db.models import Q
import reversion

logger = logging.getLogger(__name__)


# Helper function to find an item in a list by its properties
def find(lst, **prop_values):
    for k, v in list(prop_values.items()):
        lst = [obj for obj in lst if getnestedattr(obj, k) == v]
    return next(iter(lst), None)


def getnestedattr(obj, k):
    for k2 in k.split('__'):
        if obj is None:
            return None
        obj = getattr(obj, k2)
    return obj


def abs_url(url):
    site = Site.objects.get_current().domain
    return '%s://%s%s' % (settings.LINK_PROTOCOL, site, url)


def add_system_comment(obj, text, user_name='System'):
    Comment.objects.create(content_object=obj, site=Site.objects.get_current(), user_name=user_name,
                           comment=text, submit_date=timezone.now(), is_public=True)


def format_score(score, game_played=None):
    if score is None:
        return ''
    if str(score) == '0.5':
        score_str = '\u00BD'
    else:
        score_str = str(score).replace('.0', '').replace('.5', '\u00BD')
    if game_played is False:
        if score == 1:
            score_str += 'X'
        elif score == 0.5:
            score_str += 'Z'
        elif score == 0:
            score_str += 'F'
    return score_str


# Represents a positive number in increments of 0.5 (0, 0.5, 1, etc.)
class ScoreField(models.PositiveIntegerField):

    def from_db_value(self, value, expression, connection, context):
        if value is None:
            return None
        return value / 2.0

    def get_db_prep_value(self, value, connection, prepared=False):
        if value is None:
            return None
        return int(value * 2)

    def to_python(self, value):
        if value is None or value == '':
            return None
        return float(value)

    def formfield(self, **kwargs):
        defaults = {'widget': django_forms.TextInput(attrs={'class': 'vIntegerField'}),
                    'initial': self.default}
        defaults.update(kwargs)
        return django_forms.FloatField(**defaults)


# -------------------------------------------------------------------------------
class _BaseModel(models.Model):
    date_created = models.DateTimeField(auto_now_add=True)
    date_modified = models.DateTimeField(auto_now=True)

    class Meta:
        abstract = True


THEME_OPTIONS = (
    ('blue', 'Blue'),
    ('green', 'Green'),
    ('red', 'Red'),
    ('yellow', 'Yellow'),
)
RATING_TYPE_OPTIONS = (
    ('classical', 'Classical'),
    ('rapid', 'Rapid'),
    ('chess960', 'Chess 960'),
    ('blitz', 'Blitz'),
)
COMPETITOR_TYPE_OPTIONS = (
    ('team', 'Team'),
    ('individual', 'Individual'),
)
PAIRING_TYPE_OPTIONS = (
    ('swiss-dutch', 'Swiss Tournament: Dutch Algorithm'),
    ('swiss-dutch-baku-accel', 'Swiss Tournament: Dutch Algorithm + Baku Acceleration'),
)


# -------------------------------------------------------------------------------
class League(_BaseModel):
    name = models.CharField(max_length=255, unique=True)
    tag = models.SlugField(unique=True, help_text='The league will be accessible at /{league_tag}/')
    description = models.CharField(max_length=1023, blank=True)
    theme = models.CharField(max_length=32, choices=THEME_OPTIONS)
    display_order = models.PositiveIntegerField(default=0)
    time_control = models.CharField(max_length=32, blank=True)
    rating_type = models.CharField(max_length=32, choices=RATING_TYPE_OPTIONS)
    competitor_type = models.CharField(max_length=32, choices=COMPETITOR_TYPE_OPTIONS)
    pairing_type = models.CharField(max_length=32, choices=PAIRING_TYPE_OPTIONS)
    is_active = models.BooleanField(default=True)
    is_default = models.BooleanField(default=False)
    enable_notifications = models.BooleanField(default=False)

    class Meta:
        permissions = (
            ('view_dashboard', 'Can view dashboard'),
        )

    def time_control_initial(self):
        parts = self.time_control.split('+')
        if len(parts) != 2:
            return None
        return int(parts[0]) * 60

    def time_control_increment(self):
        parts = self.time_control.split('+')
        if len(parts) != 2:
            return None
        return int(parts[1])

    def time_control_total(self):
        initial = self.time_control_initial()
        increment = self.time_control_increment() or 0
        if not initial:
            return None
        expected_moves = 60
        return initial + increment * expected_moves

    def get_leaguesetting(self):
        try:
            return self.leaguesetting
        except LeagueSetting.DoesNotExist:
            return LeagueSetting.objects.create(league=self)
        
    def is_team_league(self):
        return self.competitor_type == 'team'

    def __str__(self):
        return self.name


class LeagueSetting(_BaseModel):
    league = models.OneToOneField(League, on_delete=models.CASCADE)
    contact_period = models.DurationField(default=timedelta(hours=48))
    notify_for_comments = models.BooleanField(default=True)
    notify_for_latereg_and_withdraw = models.BooleanField(default=True)
    notify_for_forfeits = models.BooleanField(default=True)
    notify_for_registrations = models.BooleanField(default=True)
    notify_for_pre_season_registrations = models.BooleanField(default=False)
    close_registration_at_last_round = models.BooleanField(default=True)
    warning_for_late_response = models.BooleanField(default=True)
    carry_over_red_cards_as_yellow = models.BooleanField(default=True)
    limit_game_nominations_to_participants = models.BooleanField(default=True)
    max_game_nominations_per_user = models.PositiveIntegerField(default=3)

    def __str__(self):
        return '%s Settings' % self.league


PLAYOFF_OPTIONS = (
    (0, 'None'),
    (1, 'Finals'),
    (2, 'Semi-Finals'),
    (3, 'Quarter-Finals'),
)


# -------------------------------------------------------------------------------
class Season(_BaseModel):
    league = models.ForeignKey(League, on_delete=models.CASCADE)
    name = models.CharField(max_length=255)
    tag = models.SlugField(
        help_text='The season will be accessible at /{league_tag}/season/{season_tag}/')
    start_date = models.DateTimeField(blank=True, null=True)
    rounds = models.PositiveIntegerField()
    round_duration = models.DurationField(default=timedelta(days=7))
    boards = models.PositiveIntegerField(blank=True, null=True)
    playoffs = models.PositiveIntegerField(default=0, choices=PLAYOFF_OPTIONS)

    is_active = models.BooleanField(default=False)
    is_completed = models.BooleanField(default=False)
    registration_open = models.BooleanField(default=False)
    nominations_open = models.BooleanField(default=False)

    class Meta:
        unique_together = (('league', 'name'), ('league', 'tag'))
        permissions = (
            ('manage_players', 'Can manage players'),
            ('review_nominated_games', 'Can review nominated games'),
        )
        ordering = ['league__name', '-name']

    def __init__(self, *args, **kwargs):
        super(Season, self).__init__(*args, **kwargs)
        self.initial_rounds = self.rounds
        self.initial_round_duration = self.round_duration
        self.initial_start_date = self.start_date
        self.initial_is_completed = self.is_completed

    def last_season_alternates(self):
        last_season = Season.objects.filter(league=self.league, start_date__lt=self.start_date) \
            .order_by('-start_date').first()
        last_season_alts = Alternate.objects.filter(season_player__season=last_season) \
            .select_related('season_player__player').nocache()
        return {alt.season_player.player for alt in last_season_alts}

    def export_players(self):
        last_season_alts = self.last_season_alternates()

        def extract(sp):
            info = {
                'name': sp.player.lichess_username,
                'rating': sp.player.rating_for(self.league),
                'has_20_games': not sp.player.provisional_for(self.league),
                'in_slack': bool(sp.player.slack_user_id),
                'account_status': sp.player.account_status,
                'date_created': None,
                'friends': None,
                'avoid': None,
                'prefers_alt': False,
                'previous_season_alternate': sp.player in last_season_alts
            }
            reg = sp.registration
            if reg is not None:
                info.update({
                    'date_created': reg.date_created.isoformat(),
                    'peak_classical_rating': reg.peak_classical_rating,
                    'friends': reg.friends,
                    'avoid': reg.avoid,
                    'prefers_alt': reg.alternate_preference == 'alternate',
                })
            return info

        season_players = (self.seasonplayer_set
                          .filter(is_active=True)
                          .select_related('player', 'registration')
                          .nocache())
        return [extract(sp) for sp in season_players]

    def clean(self):
        if self.league_id and self.league.competitor_type == 'team' and self.boards is None:
            raise ValidationError('Boards must be specified for a team season')

    def save(self, *args, **kwargs):
        # TODO: Add validation to prevent changes after a certain point
        new_obj = self.pk is None
        rounds_changed = self.pk is None or self.rounds != self.initial_rounds
        round_duration_changed = self.pk is None or self.round_duration != self.initial_round_duration
        start_date_changed = self.pk is None or self.start_date != self.initial_start_date
        is_completed_changed = self.pk is None or self.is_completed != self.initial_is_completed

        if self.is_completed and self.registration_open:
            self.registration_open = False
        super(Season, self).save(*args, **kwargs)

        if rounds_changed or round_duration_changed or start_date_changed:
            date = self.start_date
            for round_num in range(1, self.rounds + 1):
                next_date = date + self.round_duration if date is not None else None
                Round.objects.update_or_create(season=self, number=round_num,
                                               defaults={'start_date': date, 'end_date': next_date})
                date = next_date

        if new_obj:
            # Create a default set of prizes. This may need to be modified in the future
            SeasonPrize.objects.create(season=self, rank=1)
            SeasonPrize.objects.create(season=self, rank=2)
            SeasonPrize.objects.create(season=self, rank=3)
            if self.league.competitor_type != 'team':
                SeasonPrize.objects.create(season=self, max_rating=1600, rank=1)

        if is_completed_changed and self.is_completed:
            # Remove out of date prizes
            SeasonPrizeWinner.objects.filter(season_prize__season=self).delete()
            # Award prizes
            if self.league.is_team_league():
                team_scores = sorted(
                    TeamScore.objects.filter(team__season=self).select_related('team').nocache(),
                    reverse=True)
                for prize in self.seasonprize_set.filter(max_rating=None):
                    if prize.rank <= len(team_scores):
                        # Award a prize to each team member
                        for member in team_scores[prize.rank - 1].team.teammember_set.all():
                            SeasonPrizeWinner.objects.create(season_prize=prize,
                                                             player=member.player)
            else:
                player_scores = sorted(
                    LonePlayerScore.objects.filter(season_player__season=self).select_related(
                        'season_player__player').nocache(),
                    key=lambda s: s.final_standings_sort_key(), reverse=True)
                for prize in self.seasonprize_set.all():
                    eligible_players = [s.season_player.player for s in player_scores if
                                        prize.max_rating is None or (
                                            s.season_player.seed_rating is not None and s.season_player.seed_rating < prize.max_rating)]
                    if prize.rank <= len(eligible_players):
                        SeasonPrizeWinner.objects.create(season_prize=prize,
                                                         player=eligible_players[prize.rank - 1])

    def calculate_scores(self):
        if self.league.is_team_league():
            self._calculate_team_scores()
        else:
            self._calculate_lone_scores()

    def _calculate_team_scores(self):
        # Note: The scores are calculated in a particular way to allow easy adding of new tiebreaks
        score_dict = {}

        last_round = None
        for round_ in self.round_set.filter(is_completed=True).order_by('number'):
            round_pairings = round_.teampairing_set.all()
            for team in Team.objects.filter(season=self):
                white_pairing = find(round_pairings, white_team_id=team.id)
                black_pairing = find(round_pairings, black_team_id=team.id)
                is_playoffs = round_.number > self.rounds - self.playoffs

                def increment_score(round_opponent, round_points, round_opponent_points,
                                    round_wins):
                    playoff_score, match_count, match_points, game_points, games_won, _, _, _, _ = \
                        score_dict[(team.pk, last_round.number)] if last_round is not None else (
                            0, 0, 0, 0, 0, 0, 0, None, 0)
                    round_match_points = 0
                    if round_opponent is None:
                        if not is_playoffs:
                            # Bye
                            match_points += 1
                            game_points += self.boards / 2
                    else:
                        if is_playoffs:
                            if round_points > round_opponent_points:
                                playoff_score += 2 ** (self.rounds - round_.number)
                            # TODO: Handle ties/tiebreaks somehow?
                        else:
                            match_count += 1
                            if round_points > round_opponent_points:
                                round_match_points = 2
                            elif round_points == round_opponent_points:
                                round_match_points = 1
                            match_points += round_match_points
                            game_points += round_points
                            games_won += round_wins
                    score_dict[(team.pk, round_.number)] = _TeamScoreState(playoff_score,
                                                                           match_count,
                                                                           match_points,
                                                                           game_points, games_won,
                                                                           round_match_points,
                                                                           round_points,
                                                                           round_opponent,
                                                                           round_opponent_points)

                if white_pairing is not None:
                    increment_score(white_pairing.black_team_id, white_pairing.white_points,
                                    white_pairing.black_points, white_pairing.white_wins)
                elif black_pairing is not None:
                    increment_score(black_pairing.white_team_id, black_pairing.black_points,
                                    black_pairing.white_points, black_pairing.black_wins)
                else:
                    increment_score(None, 0, 0, 0)
            last_round = round_

        # Precalculate groups of tied teams for the tiebreaks
        tied_team_map = defaultdict(set)
        for team in Team.objects.filter(season=self):
            score_state = score_dict[(team.pk, last_round.number)]
            tied_team_map[(score_state.match_points, score_state.game_points)].add(team.pk)

        team_scores = TeamScore.objects.filter(team__season=self)
        for score in team_scores:
            if last_round is None:
                score.playoff_score = 0
                score.match_count = 0
                score.match_points = 0
                score.game_points = 0
                score.head_to_head = 0
                score.games_won = 0
                score.sb_score = 0
            else:
                score_state = score_dict[(score.team_id, last_round.number)]
                score.playoff_score = score_state.playoff_score
                score.match_count = score_state.match_count
                score.match_points = score_state.match_points
                score.game_points = score_state.game_points
                score.games_won = score_state.games_won

                # Tiebreak calculations
                tied_team_set = tied_team_map[(score_state.match_points, score_state.game_points)]
                score.head_to_head = 0
                score.sb_score = 0
                for round_number in range(1, last_round.number + 1):
                    round_state = score_dict[(score.team_id, round_number)]
                    opponent = round_state.round_opponent
                    if opponent is not None:
                        if round_state.round_match_points == 2:
                            score.sb_score += score_dict[
                                (round_state.round_opponent, last_round.number)].match_points
                        elif round_state.round_match_points == 1:
                            score.sb_score += score_dict[(
                                round_state.round_opponent, last_round.number)].match_points / 2.0
                        if opponent in tied_team_set:
                            score.head_to_head += round_state.round_match_points
            score.save()

    def _calculate_lone_scores(self):
        season_players = SeasonPlayer.objects.filter(season=self).select_related(
            'loneplayerscore').nocache()
        seed_rating_dict = {sp.player_id: sp.seed_rating for sp in season_players}
        score_dict = {}
        last_round = None
        for round_ in self.round_set.filter(is_completed=True).order_by('number'):
            pairings = round_.loneplayerpairing_set.all().nocache()
            byes = PlayerBye.objects.filter(round=round_)
            for sp in season_players:
                white_pairing = find(pairings, white_id=sp.player_id)
                black_pairing = find(pairings, black_id=sp.player_id)
                bye = find(byes, player_id=sp.player_id)

                def increment_score(round_opponent, round_score, round_played):
                    total, mm_total, cumul, perf, _, _ = score_dict[
                        (sp.player_id, last_round.number)] if last_round is not None else (
                        0, 0, 0, PerfRatingCalc(), None, False)
                    total += round_score
                    cumul += total
                    if round_played:
                        mm_total += round_score
                        opp_rating = seed_rating_dict.get(round_opponent, None)
                        if opp_rating is not None:
                            perf.add_game(round_score, opp_rating)
                    else:
                        # Special cases for unplayed games
                        mm_total += 0.5
                        cumul -= round_score
                    score_dict[(sp.player_id, round_.number)] = _LoneScoreState(total, mm_total,
                                                                                cumul, perf,
                                                                                round_opponent,
                                                                                round_played)

                if white_pairing is not None:
                    increment_score(white_pairing.black_id, white_pairing.white_score() or 0,
                                    white_pairing.game_played())
                elif black_pairing is not None:
                    increment_score(black_pairing.white_id, black_pairing.black_score() or 0,
                                    black_pairing.game_played())
                elif bye is not None:
                    increment_score(None, bye.score(), False)
                else:
                    increment_score(None, 0, False)
            last_round = round_

        player_scores = [sp.get_loneplayerscore() for sp in season_players]

        for score in player_scores:
            player_id = score.season_player.player_id
            if last_round is None:
                score.points = 0
                score.tiebreak1 = 0
                score.tiebreak2 = 0
                score.tiebreak3 = 0
                score.tiebreak4 = 0
            else:
                score_state = score_dict[(score.season_player.player_id, last_round.number)]
                score.points = score_state.total

                # Tiebreak calculations

                opponent_scores = []
                opponent_cumuls = []
                for round_number in range(1, last_round.number + 1):
                    round_state = score_dict[(player_id, round_number)]
                    if round_state.round_played and round_state.round_opponent is not None:
                        opponent_scores.append(
                            score_dict[(round_state.round_opponent, last_round.number)].mm_total)
                        opponent_cumuls.append(
                            score_dict[(round_state.round_opponent, last_round.number)].cumul)
                    else:
                        opponent_scores.append(0)
                opponent_scores.sort()

                # TB1: Modified Median
                median_scores = opponent_scores
                skip = 2 if last_round.number >= 9 else 1
                if score.points <= last_round.number / 2.0:
                    median_scores = median_scores[:-skip]
                if score.points >= last_round.number / 2.0:
                    median_scores = median_scores[skip:]
                score.tiebreak1 = sum(median_scores)

                # TB2: Solkoff
                score.tiebreak2 = sum(opponent_scores)

                # TB3: Cumulative
                score.tiebreak3 = score_state.cumul

                # TB4: Cumulative opponent
                score.tiebreak4 = sum(opponent_cumuls)

                # Performance rating
                score.perf_rating = score_state.perf.calculate()

            score.save()

    def is_started(self):
        return self.start_date is not None and self.start_date < timezone.now()

    def end_date(self):
        last_round = self.round_set.filter(number=self.rounds).first()
        if last_round is not None:
            return last_round.end_date
        return None

    def board_number_list(self):
        if self.boards is None:
            raise Exception('Tried to get board list but season.boards is None')
        return [n for n in range(1, self.boards + 1)]

    def alternates_manager_enabled(self):
        if not hasattr(self.league, 'alternatesmanagersetting'):
            return False
        return self.league.alternatesmanagersetting.is_active

    def alternates_manager_setting(self):
        if not hasattr(self.league, 'alternatesmanagersetting'):
            return None
        return self.league.alternatesmanagersetting

    def section_list(self):
        if not hasattr(self, 'section'):
            return [self]
        return Season.objects.filter(
            section__section_group_id=self.section.section_group_id).order_by('section__order')

    def section_group_name(self):
        if not hasattr(self, 'section'):
            return self.name
        return self.section.section_group.name

    @classmethod
    def get_registration_season(cls, league, season=None):
        if season is not None and season.registration_open:
            return season
        else:
            return cls.objects.filter(league=league, registration_open=True).order_by(
                '-start_date').first()

    @property
    def pairings(self):
        return (PlayerPairing.objects.filter(teamplayerpairing__team_pairing__round__season=self)
                | PlayerPairing.objects.filter(loneplayerpairing__round__season=self)).nocache()

    def __str__(self):
        return self.name


_TeamScoreState = namedtuple('_TeamScoreState',
                             'playoff_score, match_count, match_points, game_points, games_won, round_match_points, round_points, round_opponent, round_opponent_points')
_LoneScoreState = namedtuple('_LoneScoreState',
                             'total, mm_total, cumul, perf, round_opponent, round_played')

# From https://www.fide.com/component/handbook/?id=174&view=article
# Used for performance rating calculations
fide_dp_lookup = [-800, -677, -589, -538, -501, -470, -444, -422, -401, -383, -366, -351, -336,
                  -322, -309, -296, -284, -273, -262, -251,
                  - 240, -230, -220, -211, -202, -193, -184, -175, -166, -158, -149, -141, -133,
                  -125, -117, -110, -102, -95, -87, -80, -72,
                  - 65, -57, -50, -43, -36, -29, -21, -14, -7, 0, 7, 14, 21, 29, 36, 43, 50, 57, 65,
                  72, 80, 87, 95, 102, 110, 117, 125, 133,
                  141, 149, 158, 166, 175, 184, 193, 202, 211, 220, 230, 240, 251, 262, 273, 284,
                  296, 309, 322, 336, 351, 366, 383, 401,
                  422, 444, 470, 501, 538, 589, 677, 800]


def get_fide_dp(score, total):
    # Turn the score into a number from 0-100 (0 = 0%, 100 = 100%)
    lookup_index = max(min(int(round(100.0 * score / total)), 100), 0)
    # Use that number to get a rating difference from the FIDE lookup table
    return fide_dp_lookup[lookup_index]


class PerfRatingCalc():
    def __init__(self):
        self._score = 0
        self._game_count = 0
        self._opponent_ratings = []

    def merge(self, other):
        self._score += other._score
        self._game_count += other._game_count
        self._opponent_ratings += other._opponent_ratings

    def add_game(self, score, opponent_rating):
        self._score += score
        self._game_count += 1
        self._opponent_ratings.append(opponent_rating)

    def calculate(self):
        if self._game_count < 5:
            return None
        average_opp_rating = int(round(sum(self._opponent_ratings) / float(self._game_count)))
        dp = get_fide_dp(self._score, self._game_count)
        return average_opp_rating + dp

    def debug(self):
        return '%.1f / %d [%s]' % (
            self._score, self._game_count, ', '.join((str(r) for r in self._opponent_ratings)))


# -------------------------------------------------------------------------------
class Round(_BaseModel):
    season = models.ForeignKey(Season, on_delete=models.CASCADE)
    number = models.PositiveIntegerField(verbose_name='round number')
    start_date = models.DateTimeField(blank=True, null=True)
    end_date = models.DateTimeField(blank=True, null=True)

    publish_pairings = models.BooleanField(default=False)
    is_completed = models.BooleanField(default=False)

    class Meta:
        permissions = (
            ('generate_pairings', 'Can generate and review pairings'),
        )

    def __init__(self, *args, **kwargs):
        super(Round, self).__init__(*args, **kwargs)
        self.initial_is_completed = self.is_completed
        self.initial_publish_pairings = self.publish_pairings

    def save(self, *args, **kwargs):
        is_completed_changed = self.pk is None and self.is_completed or self.is_completed != self.initial_is_completed
        publish_pairings_changed = self.pk is None and self.publish_pairings or self.publish_pairings != self.initial_publish_pairings
        super(Round, self).save(*args, **kwargs)
        if is_completed_changed:
            self.season.calculate_scores()
        if publish_pairings_changed and self.publish_pairings and not self.is_completed:
            signals.do_pairings_published.send(Round, round_id=self.pk)

    @property
    def pairings(self):
        return (PlayerPairing.objects.filter(teamplayerpairing__team_pairing__round=self)
                | PlayerPairing.objects.filter(loneplayerpairing__round=self)).nocache()

    def pairing_for(self, player):
        pairings = self.pairings
        return (pairings.filter(white=player) | pairings.filter(black=player)).first()

    def __str__(self):
        return "%s - Round %d" % (self.season, self.number)


# -------------------------------------------------------------------------------
class SectionGroup(_BaseModel):
    league = models.ForeignKey(League, on_delete=models.CASCADE)
    name = models.CharField(max_length=255)

    def __str__(self):
        return self.name


# -------------------------------------------------------------------------------
class Section(_BaseModel):
    season = models.OneToOneField(Season, on_delete=models.CASCADE)
    section_group = models.ForeignKey(SectionGroup, on_delete=models.CASCADE)
    name = models.CharField(max_length=255, verbose_name='section name')
    order = models.PositiveIntegerField()
    min_rating = models.PositiveIntegerField(blank=True, null=True)
    max_rating = models.PositiveIntegerField(blank=True, null=True)

    def clean(self):
        if self.season and self.section_group and self.season.league_id != self.section_group.league_id:
            raise ValidationError('Season and section group leagues must match')

    def is_eligible(self, player):
        rating = player.rating_for(self.season.league)
        if self.min_rating is not None and (rating is None or rating < self.min_rating):
            return False
        if self.max_rating is not None and (rating is None or rating >= self.max_rating):
            return False
        return True

    def __str__(self):
        return '%s - %s' % (self.name, self.section_group.name)


# -------------------------------------------------------------------------------
class OauthToken(_BaseModel):
    access_token = models.CharField(max_length=4096)
    token_type = models.CharField(max_length=255)
    expires = models.DateTimeField()
    refresh_token = models.CharField(max_length=4096, blank=True)
    scope = models.TextField(blank=True)

    account_username = models.CharField(max_length=255)
    account_email = models.CharField(max_length=255, blank=True)

    def is_expired(self):
        return self.expires < timezone.now()

    def __str__(self):
        return self.account_username


username_validator = RegexValidator('^[\w-]+$')

ACCOUNT_STATUS_OPTIONS = (
    ('normal', 'Normal'),
    ('tos_violation', 'ToS Violation'),
    ('closed', 'Closed'),
)


# -------------------------------------------------------------------------------
class Player(_BaseModel):
    # TODO: we should find out the real restrictions on a lichess username and
    #       duplicate them here.
    # Note: a case-insensitive unique index for lichess_username is added via migration to the DB
    lichess_username = models.CharField(max_length=255, validators=[username_validator])
    rating = models.PositiveIntegerField(blank=True, null=True)
    games_played = models.PositiveIntegerField(blank=True, null=True)
    email = models.CharField(max_length=255, blank=True)
    is_active = models.BooleanField(default=True)
    slack_user_id = models.CharField(max_length=255, blank=True)
    timezone_offset = models.DurationField(blank=True, null=True)
    account_status = models.CharField(default='normal', max_length=31,
                                      choices=ACCOUNT_STATUS_OPTIONS)
    oauth_token = models.ForeignKey(OauthToken, null=True, on_delete=models.CASCADE)

    profile = JSONField(blank=True, null=True)

    date_first_agreed_to_tos = models.DateTimeField(blank=True, null=True)
    date_last_agreed_to_tos = models.DateTimeField(blank=True, null=True)

    def player_rating_display(self, league=None):
        return self.rating_for(league)

    @property
    def pairings(self):
        return (self.pairings_as_white.all() | self.pairings_as_black.all()).nocache()

    class Meta:
        ordering = ['lichess_username']
        permissions = (
            ('change_player_details', 'Can change player details'),
            ('invite_to_slack', 'Can invite to slack'),
            ('link_slack', 'Can manually link slack accounts'),
            ('dox', 'Can see player emails'),
        )

    def __init__(self, *args, **kwargs):
        super(Player, self).__init__(*args, **kwargs)
        self.initial_account_status = self.account_status

    def save(self, *args, **kwargs):
        account_status_changed = self.pk and self.account_status != self.initial_account_status
        super(Player, self).save(*args, **kwargs)
        if account_status_changed:
            signals.player_account_status_changed.send(Player, instance=self,
                                                       old_value=self.initial_account_status,
                                                       new_value=self.account_status)

    def update_profile(self, user_meta):
        self.profile = user_meta
        classical = user_meta.get('perfs', {}).get('classical')
        if classical is not None:
            self.rating = classical['rating']
            self.games_played = classical['games']
        
        is_closed = user_meta.get('disabled', False)
        is_tosViolation = user_meta.get('tosViolation', False)
        self.account_status = 'closed' if is_closed else 'tos_violation' if is_tosViolation else 'normal'
        self.save()

    @classmethod
    def get_or_create(cls, lichess_username):
        player, _ = Player.objects.get_or_create(lichess_username__iexact=lichess_username,
                                                 defaults={'lichess_username': lichess_username})
        return player

    @classmethod
    def link_slack_account(cls, lichess_username, slack_user_id):
        player = Player.get_or_create(lichess_username)
        if player.slack_user_id == slack_user_id:
            # No change needed
            return False
        with reversion.create_revision():
            reversion.set_comment('Link slack account')
            player.slack_user_id = slack_user_id
            player.save()
            signals.slack_account_linked.send(sender=cls, lichess_username=lichess_username,
                                              slack_user_id=slack_user_id)
            return True

    def is_available_for(self, round_):
        return not PlayerAvailability.objects.filter(round=round_, player=self,
                                                     is_available=False).exists()

    def rating_for(self, league):
        if league:
            if self.profile is None:
                return None
            return self.profile.get('perfs', {}).get(league.rating_type, {}).get('rating')
        return self.rating

    def games_played_for(self, league):
        if league:
            if self.profile is None:
                return None
            return self.profile.get('perfs', {}).get(league.rating_type, {}).get('games')

        return self.games_played  # classical

    def provisional_for(self, league):
        if self.profile is None:
            return True
        perf = self.profile.get('perfs', {}).get(league.rating_type)
        if perf is None:
            return True
        return perf.get('prov', False)

    @property
    def timezone_str(self):
        if self.timezone_offset == None:
            return '?'
        seconds = self.timezone_offset.total_seconds()
        sign = '-' if seconds < 0 else '+'
        hours = abs(seconds) / 3600
        minutes = (abs(seconds) % 3600) / 60
        return 'UTC%s%02d:%02d' % (sign, hours, minutes)

    def get_season_prizes(self, league):
        return SeasonPrize.objects \
            .filter(season__league=league, seasonprizewinner__player=self) \
            .order_by('rank', '-season')

    def agreed_to_tos(self):
        now = timezone.now()
        # Update
        me = Player.objects.filter(pk=self.pk)
        me.update(
            date_last_agreed_to_tos=now
        )
        me.filter(date_first_agreed_to_tos__isnull=True).update(
            date_first_agreed_to_tos=now
        )


    def __str__(self):
        if self.rating is None:
            return self.lichess_username
        else:
            return "%s (%d)" % (self.lichess_username, self.rating)

    def __lt__(self, other):
        return self.lichess_username.lower() < other.lichess_username.lower()


# -------------------------------------------------------------------------------
class PlayerSetting(_BaseModel):
    player = models.OneToOneField(Player, on_delete=models.CASCADE)

    dark_mode = models.BooleanField(default=False)


# -------------------------------------------------------------------------------
class LeagueModerator(_BaseModel):
    league = models.ForeignKey(League, on_delete=models.CASCADE)
    player = models.ForeignKey(Player, on_delete=models.CASCADE)

    is_active = models.BooleanField(default=True)
    send_contact_emails = models.BooleanField(default=True)

    class Meta:
        unique_together = ('league', 'player')

    def __str__(self):
        return "%s - %s" % (self.league, self.player.lichess_username)


ROUND_CHANGE_OPTIONS = (
    ('register', 'Register'),
    ('withdraw', 'Withdraw'),
    ('half-point-bye', 'Half-Point Bye'),
)


# -------------------------------------------------------------------------------
class PlayerLateRegistration(_BaseModel):
    round = models.ForeignKey(Round, on_delete=models.CASCADE)
    player = models.ForeignKey(Player, on_delete=models.CASCADE)
    retroactive_byes = models.PositiveIntegerField(default=0)
    late_join_points = ScoreField(default=0)

    class Meta:
        unique_together = ('round', 'player')

    def perform_registration(self):
        with transaction.atomic():
            # Set the SeasonPlayer as active
            sp, _ = SeasonPlayer.objects.get_or_create(season=self.round.season, player=self.player)
            sp.is_active = True
            if sp.seed_rating is None:
                sp.seed_rating = self.player.rating_for(self.round.season.league)
            sp.save()

            # Create any retroactive byes (but don't overwrite existing byes/pairings)
            rounds = self.round.season.round_set.all()
            for i in range(self.retroactive_byes):
                round_number = self.round.number - i - 1
                if round_number < 1:
                    # Too many byes specified, we can just skip them
                    break
                round_ = find(rounds, number=round_number)
                pairings = round_.loneplayerpairing_set.filter(
                    white=self.player) | round_.loneplayerpairing_set.filter(black=self.player)
                byes = round_.playerbye_set.filter(player=self.player)
                if pairings.count() == 0 and byes.count() == 0:
                    PlayerBye.objects.create(round=round_, player=self.player,
                                             type='half-point-bye')

            # Set the late-join points
            score = sp.get_loneplayerscore()
            score.late_join_points = max(score.late_join_points, self.late_join_points)
            score.save()

    def save(self, *args, **kwargs):
        super(PlayerLateRegistration, self).save(*args, **kwargs)
        if self.round.publish_pairings and not self.round.is_completed:
            self.perform_registration()

    def clean(self):
        if self.round_id and self.round.season.league.is_team_league():
            raise ValidationError('Player late registrations can only be created for lone leagues')

    def __str__(self):
        return "%s - %s" % (self.round, self.player)


# -------------------------------------------------------------------------------
class PlayerWithdrawal(_BaseModel):
    round = models.ForeignKey(Round, on_delete=models.CASCADE)
    player = models.ForeignKey(Player, on_delete=models.CASCADE)

    class Meta:
        unique_together = ('round', 'player')

    def perform_withdrawal(self):
        with transaction.atomic():
            # Set the SeasonPlayer as inactive
            sp, _ = SeasonPlayer.objects.get_or_create(season=self.round.season, player=self.player)
            sp.is_active = False
            sp.save()

            # Delete pairings and give opponents byes
            for pairing in self.round.loneplayerpairing_set.filter(white=self.player):
                PlayerBye.objects.create(round=self.round, player=pairing.black,
                                         type='full-point-pairing-bye')
                pairing.delete()
            for pairing in self.round.loneplayerpairing_set.filter(black=self.player):
                PlayerBye.objects.create(round=self.round, player=pairing.white,
                                         type='full-point-pairing-bye')
                pairing.delete()

    def save(self, *args, **kwargs):
        super(PlayerWithdrawal, self).save(*args, **kwargs)
        if self.round.publish_pairings and not self.round.is_completed:
            self.perform_withdrawal()

    def clean(self):
        if self.round_id and self.round.season.league.is_team_league():
            raise ValidationError('Player withdrawals can only be created for lone leagues')

    def __str__(self):
        return "%s - %s" % (self.round, self.player)


BYE_TYPE_OPTIONS = (
    ('full-point-pairing-bye', 'Full-Point Bye (Pairing)'),
    ('full-point-bye', 'Full-Point Bye'),
    ('half-point-bye', 'Half-Point Bye'),
    ('zero-point-bye', 'Zero-Point Bye'),
)


# -------------------------------------------------------------------------------
class PlayerBye(_BaseModel):
    round = models.ForeignKey(Round, on_delete=models.CASCADE)
    player = models.ForeignKey(Player, on_delete=models.CASCADE)
    type = models.CharField(max_length=31, choices=BYE_TYPE_OPTIONS)
    player_rank = models.PositiveIntegerField(blank=True, null=True)
    player_rating = models.PositiveIntegerField(blank=True, null=True)

    class Meta:
        unique_together = ('round', 'player')

    def __init__(self, *args, **kwargs):
        super(PlayerBye, self).__init__(*args, **kwargs)
        self.initial_round_id = self.round_id
        self.initial_player_id = self.player_id
        self.initial_type = self.type

    def player_rating_display(self, league=None):
        if self.player_rating is not None:
            return self.player_rating
        else:
            if league is None:
                league = self.round.season.league
            return self.player.rating_for(league)

    def refresh_rank(self, rank_dict=None):
        if rank_dict == None:
            rank_dict = lone_player_pairing_rank_dict(self.round.season)
        self.player_rank = rank_dict.get(self.player_id, None)

    def score(self):
        if self.type == 'full-point-bye' or self.type == 'full-point-pairing-bye':
            return 1
        elif self.type == 'half-point-bye':
            return 0.5
        else:
            return 0

    def __str__(self):
        return "%s - %s" % (self.player, self.get_type_display())

    def save(self, *args, **kwargs):
        round_changed = self.pk is None or self.round_id != self.initial_round_id
        player_changed = self.pk is None or self.player_id != self.initial_player_id
        type_changed = self.pk is None or self.type != self.initial_type
        if (round_changed or player_changed) and self.round.publish_pairings:
            if not self.round.is_completed:
                self.refresh_rank()
            else:
                self.player_rank = None
        if player_changed:
            self.player_rating = None
        super(PlayerBye, self).save(*args, **kwargs)
        if (round_changed or player_changed or type_changed) and self.round.is_completed:
            self.round.season.calculate_scores()

    def delete(self, *args, **kwargs):
        round_ = self.round
        super(PlayerBye, self).delete(*args, **kwargs)
        if round_.is_completed:
            round_.season.calculate_scores()

    def clean(self):
        if self.round_id and self.round.season.league.is_team_league():
            raise ValidationError('Player byes can only be created for lone leagues')


# -------------------------------------------------------------------------------
class Team(_BaseModel):
    season = models.ForeignKey(Season, on_delete=models.CASCADE)
    number = models.PositiveIntegerField(verbose_name='team number')
    name = models.CharField(max_length=255, verbose_name='team name')
    slack_channel = models.CharField(max_length=255, blank=True)
    is_active = models.BooleanField(default=True)

    seed_rating = models.PositiveIntegerField(blank=True, null=True)

    class Meta:
        unique_together = (('season', 'number'), ('season', 'name'))

    def get_teamscore(self):
        try:
            return self.teamscore
        except TeamScore.DoesNotExist:
            return TeamScore.objects.create(team=self)

    def boards(self):
        team_members = self.teammember_set.all()
        return [(n, find(team_members, board_number=n)) for n in
                Season.objects.get(pk=self.season_id).board_number_list()]

    def average_rating(self, expected_rating=False):
        n = 0
        total = 0.0
        for _, board in self.boards():
            if board is not None:
                if expected_rating:
                    rating = board.expected_rating()
                else:
                    rating = board.player.rating_for(self.season.league)
                if rating is not None:
                    n += 1
                    total += rating
        return total / n if n > 0 else None

    def get_mean(self, expected_rating=False):
        return self.average_rating(expected_rating)

    def captain(self):
        return self.teammember_set.filter(is_captain=True).first()

    def get_teampairing(self, round_):
        return (round_.teampairing_set.filter(white_team=self) | round_.teampairing_set.filter(
            black_team=self)).first()

    def get_opponent(self, round_):
        team_pairing = self.get_teampairing(round_)
        if team_pairing is None:
            return None
        if team_pairing.white_team != self:
            return team_pairing.white_team
        if team_pairing.black_team != self:
            return team_pairing.black_team
        return None

    @property
    def pairings(self):
        return self.pairings_as_white.all() | self.pairings_as_black.all()

    def __str__(self):
        return "%s - %s" % (self.season, self.name)


BOARD_NUMBER_OPTIONS = (
    (1, '1'),
    (2, '2'),
    (3, '3'),
    (4, '4'),
    (5, '5'),
    (6, '6'),
    (7, '7'),
    (8, '8'),
    (9, '9'),
    (10, '10'),
    (11, '11'),
    (12, '12'),
)


# -------------------------------------------------------------------------------
class TeamMember(_BaseModel):
    team = models.ForeignKey(Team, on_delete=models.CASCADE)
    player = models.ForeignKey(Player, on_delete=models.CASCADE)
    board_number = models.PositiveIntegerField(choices=BOARD_NUMBER_OPTIONS)
    is_captain = models.BooleanField(default=False)
    is_vice_captain = models.BooleanField(default=False)

    player_rating = models.PositiveIntegerField(null=True, blank=True)

    class Meta:
        unique_together = ('team', 'board_number')

    def __init__(self, *args, **kwargs):
        super(TeamMember, self).__init__(*args, **kwargs)
        self.initial_player_id = self.player_id

    def player_rating_display(self, league=None):
        if self.player_rating is not None:
            return self.player_rating
        else:
            if league is None:
                league = self.team.season.league
            return self.player.rating_for(league)

    def expected_rating(self):
        try:
            sp = SeasonPlayer.objects.get(season=self.team.season, player=self.player)
            return sp.expected_rating(self.team.season.league)
        except SeasonPlayer.DoesNotExist:
            return None

    def save(self, *args, **kwargs):
        player_changed = self.pk is None or self.player_id != self.initial_player_id
        if player_changed:
            self.player_rating = None
        super(TeamMember, self).save(*args, **kwargs)

        # A little trick here to add a corresponding entry to the team model's history when using reversion
        self.team.save()

    def delete(self, *args, **kwargs):
        super(TeamMember, self).delete(*args, **kwargs)
        self.team.save()

    def clean(self):
        if self.team_id and self.player_id and not SeasonPlayer.objects.filter(
            season=self.team.season, player=self.player).exists():
            raise ValidationError('Team member must be a player in the season')

    def __str__(self):
        return "%s%s" % (
            self.player, ' (C)' if self.is_captain else ' (V)' if self.is_vice_captain else '')


# -------------------------------------------------------------------------------
class TeamScore(_BaseModel):
    team = models.OneToOneField(Team, on_delete=models.CASCADE)
    match_count = models.PositiveIntegerField(default=0)
    match_points = models.PositiveIntegerField(default=0)
    game_points = ScoreField(default=0)

    playoff_score = models.PositiveIntegerField(default=0)
    head_to_head = models.PositiveIntegerField(default=0)
    games_won = models.PositiveIntegerField(default=0)
    sb_score = ScoreField(default=0)

    def match_points_display(self):
        return str(self.match_points)

    def game_points_display(self):
        return "%g" % self.game_points

    def pairing_sort_key(self):
        return (
            self.playoff_score, self.match_points, self.game_points, self.head_to_head,
            self.games_won,
            self.sb_score, self.team.seed_rating)

    def round_scores(self):
        white_pairings = self.team.pairings_as_white.all()
        black_pairings = self.team.pairings_as_black.all()
        for round_ in Round.objects.filter(season_id=self.team.season_id).order_by('number'):
            if round_ is None or not round_.is_completed:
                yield None, None, None
                continue
            points = None
            opp_points = None
            white_pairing = find(white_pairings, round_id=round_.id)
            black_pairing = find(black_pairings, round_id=round_.id)
            if white_pairing is not None:
                points = white_pairing.white_points
                opp_points = white_pairing.black_points
            if black_pairing is not None:
                points = black_pairing.black_points
                opp_points = black_pairing.white_points
            yield points, opp_points, round_.number

    def cross_scores(self, sorted_teams=None):
        if sorted_teams is None:
            sorted_teams = Team.objects.filter(season_id=self.team.season_id).order_by('number')
        white_pairings = self.team.pairings_as_white.all()
        black_pairings = self.team.pairings_as_black.all()
        for other_team in sorted_teams:
            white_pairing = find(white_pairings, black_team_id=other_team.pk)
            black_pairing = find(black_pairings, white_team_id=other_team.pk)
            points = None
            opp_points = None
            round_num = None
            if white_pairing is not None and white_pairing.round.is_completed:
                points = white_pairing.white_points
                opp_points = white_pairing.black_points
                round_num = white_pairing.round.number
            if black_pairing is not None and black_pairing.round.is_completed:
                points = black_pairing.black_points
                opp_points = black_pairing.white_points
                round_num = black_pairing.round.number
            yield other_team.number, points, opp_points, round_num

    def __str__(self):
        return "%s" % (self.team)

    def __lt__(self, other):
        return (self.playoff_score, self.match_points, self.game_points, self.head_to_head,
                self.games_won, self.sb_score) < \
               (other.playoff_score, other.match_points, other.game_points, other.head_to_head,
                other.games_won, other.sb_score)


# -------------------------------------------------------------------------------
class TeamPairing(_BaseModel):
    white_team = models.ForeignKey(Team, related_name="pairings_as_white", on_delete=models.CASCADE)
    black_team = models.ForeignKey(Team, related_name="pairings_as_black", on_delete=models.CASCADE)
    round = models.ForeignKey(Round, on_delete=models.CASCADE)
    pairing_order = models.PositiveIntegerField()

    white_points = ScoreField(default=0)
    white_wins = models.PositiveIntegerField(default=0)
    black_points = ScoreField(default=0)
    black_wins = models.PositiveIntegerField(default=0)

    class Meta:
        unique_together = ('white_team', 'black_team', 'round')

    def __init__(self, *args, **kwargs):
        super(TeamPairing, self).__init__(*args, **kwargs)
        self.initial_white_points = self.white_points
        self.initial_black_points = self.black_points

    def save(self, *args, **kwargs):
        points_changed = self.pk is None or self.white_points != self.initial_white_points or self.black_points != self.initial_black_points
        super(TeamPairing, self).save(*args, **kwargs)
        if points_changed and self.round.is_completed:
            self.round.season.calculate_scores()

    def clean(self):
        if self.white_team_id and self.black_team_id and self.white_team.season != self.round.season or self.black_team.season != self.round.season:
            raise ValidationError('Round and team seasons must match')

    def refresh_points(self):
        self.white_points = 0
        self.black_points = 0
        self.white_wins = 0
        self.black_wins = 0
        for pairing in self.teamplayerpairing_set.all().nocache():
            if pairing.board_number % 2 == 1:
                self.white_points += pairing.white_score() or 0
                self.black_points += pairing.black_score() or 0
                if pairing.white_score() == 1:
                    self.white_wins += 1
                if pairing.black_score() == 1:
                    self.black_wins += 1
            else:
                self.white_points += pairing.black_score() or 0
                self.black_points += pairing.white_score() or 0
                if pairing.black_score() == 1:
                    self.white_wins += 1
                if pairing.white_score() == 1:
                    self.black_wins += 1

    def white_points_display(self):
        return "%g" % self.white_points

    def black_points_display(self):
        return "%g" % self.black_points

    def season_name(self):
        return "%s" % self.round.season.name

    def round_number(self):
        return "%d" % self.round.number

    def white_team_name(self):
        return "%s" % self.white_team.name

    def black_team_name(self):
        return "%s" % self.black_team.name

    def __str__(self):
        return "%s - %s - %s" % (self.round, self.white_team.name, self.black_team.name)


# Game link structure:
# 1. (Optional) http/s prefix
# 2. (Optional) Subdomain, e.g. "en."
# 3. "lichess.org/"
# 4. The gameid (8 chars)
# 5. (Optional) Extended id for games in progress (4 chars)
# 6. (Optional) Any junk at the end, e.g. "/black", etc.
game_link_regex = re.compile(
    r'^(https?://)?([a-z]+\.)?lichess\.org/([A-Za-z0-9]{8})([A-Za-z0-9]{4})?([/#\?].*)?$')
game_link_validator = RegexValidator(game_link_regex)


def get_gameid_from_gamelink(gamelink):
    if gamelink is None or gamelink == '':
        return None
    match = game_link_regex.match(gamelink)
    if match is None:
        return None
    return match.group(3)


def get_gamelink_from_gameid(gameid):
    return 'https://en.lichess.org/%s' % gameid


def normalize_gamelink(gamelink):
    if gamelink == '':
        return gamelink, True
    gameid = get_gameid_from_gamelink(gamelink)
    if gameid is None:
        return gamelink, False
    return get_gamelink_from_gameid(gameid), True


RESULT_OPTIONS = (
    ('1-0', '1-0'),
    ('1/2-1/2', '\u00BD-\u00BD'),
    ('0-1', '0-1'),
    ('1X-0F', '1X-0F'),
    ('1/2Z-1/2Z', '\u00BDZ-\u00BDZ'),
    ('0F-1X', '0F-1X'),
    ('0F-0F', '0F-0F'),
)

TV_STATE_OPTIONS = (
    ('default', 'Default'),
    ('hide', 'Hide'),
)


# -------------------------------------------------------------------------------
class PlayerPairing(_BaseModel):
    white = models.ForeignKey(Player,
                              blank=True, null=True, related_name="pairings_as_white",
                              on_delete=models.CASCADE)
    black = models.ForeignKey(Player,
                              blank=True, null=True, related_name="pairings_as_black",
                              on_delete=models.CASCADE)
    white_rating = models.PositiveIntegerField(blank=True, null=True)
    black_rating = models.PositiveIntegerField(blank=True, null=True)

    result = models.CharField(max_length=16, blank=True, choices=RESULT_OPTIONS)
    game_link = models.URLField(max_length=1024, blank=True, validators=[game_link_validator])
    scheduled_time = models.DateTimeField(blank=True, null=True)
    colors_reversed = models.BooleanField(default=False)
    
    #We do not want to mark players as unresponsive if their opponents got assigned after round start
    date_player_changed = models.DateTimeField(blank=True, null=True)

    tv_state = models.CharField(max_length=31, default='default', choices=TV_STATE_OPTIONS)

    def __init__(self, *args, **kwargs):
        super(PlayerPairing, self).__init__(*args, **kwargs)
        self.initial_result = '' if self.pk is None else self.result
        self.initial_white_id = None if self.pk is None else self.white_id
        self.initial_black_id = None if self.pk is None else self.black_id
        self.initial_game_link = '' if self.pk is None else self.game_link
        self.initial_scheduled_time = None if self.pk is None else self.scheduled_time

    def white_rating_display(self, league=None):
        if self.white_rating is not None:
            return self.white_rating
        elif self.white is not None:
            if league is None:
                round_ = self.get_round()
                if round_ is not None:
                    league = round_.season.league
            return self.white.rating_for(league)
        else:
            return None

    def black_rating_display(self, league=None):
        if self.black_rating is not None:
            return self.black_rating
        elif self.black is not None:
            if league is None:
                round_ = self.get_round()
                if round_ is not None:
                    league = round_.season.league
            return self.black.rating_for(league)
        else:
            return None

    def white_display(self):
        if not self.white:
            return '?'
        if self.white_rating:
            return '%s (%d)' % (self.white.lichess_username, self.white_rating)
        else:
            return self.white

    def black_display(self):
        if not self.black:
            return '?'
        if self.black_rating:
            return '%s (%d)' % (self.black.lichess_username, self.black_rating)
        else:
            return self.black

    def white_score(self):
        if self.result == '1-0' or self.result == '1X-0F':
            return 1 if not self.colors_reversed else 0
        elif self.result == '0-1' or self.result == '0F-1X' or self.result == '0F-0F':
            return 0 if not self.colors_reversed else 1
        elif self.result == '1/2-1/2' or self.result == '1/2Z-1/2Z':
            return 0.5
        return None

    def black_score(self):
        if self.result == '0-1' or self.result == '0F-1X':
            return 1 if not self.colors_reversed else 0
        elif self.result == '1-0' or self.result == '1X-0F' or self.result == '0F-0F':
            return 0 if not self.colors_reversed else 1
        elif self.result == '1/2-1/2' or self.result == '1/2Z-1/2Z':
            return 0.5
        return None

    def result_display(self):
        if not self.result:
            return ''
        result = self.result.replace('1/2', '\u00BD')
        if self.colors_reversed:
            result += '*'
        return result

    def game_played(self):
        return self.result in ('1-0', '1/2-1/2', '0-1')

    def game_id(self):
        return get_gameid_from_gamelink(self.game_link)

    def get_round(self):
        if hasattr(self, 'teamplayerpairing'):
            return self.teamplayerpairing.team_pairing.round
        if hasattr(self, 'loneplayerpairing'):
            return self.loneplayerpairing.round
        return None

    def get_player_presence(self, player):
        presence = self.playerpresence_set.filter(player=player).first()
        if not presence:
            presence = PlayerPresence.objects.create(pairing=self, player=player,
                                                     round=self.get_round())
        return presence
    
    def pairing_changed_after_round_start(self):
        if self.date_player_changed is None:
            return False
        else:
            return self.date_player_changed > self.get_round().start_date

    def __str__(self):
        return "%s - %s" % (self.white_display(), self.black_display())

    def save(self, *args, **kwargs):
        result_changed = self.result != self.initial_result
        white_changed = self.white_id != self.initial_white_id
        black_changed = self.black_id != self.initial_black_id
        game_link_changed = self.game_link != self.initial_game_link
        scheduled_time_changed = self.scheduled_time != self.initial_scheduled_time

        if game_link_changed:
            self.game_link, _ = normalize_gamelink(self.game_link)
            self.tv_state = 'default'
        if white_changed or black_changed or game_link_changed:
            self.white_rating = None
            self.black_rating = None
        
        #we only want to set date_player_changed if a player was changed after the initial creation of the pairing
        if (white_changed and self.initial_white_id is not None) or (black_changed and self.initial_black_id is not None):
            self.date_player_changed = timezone.now()

        super(PlayerPairing, self).save(*args, **kwargs)

        if hasattr(self, 'teamplayerpairing') and result_changed:
            self.teamplayerpairing.team_pairing.refresh_points()
            self.teamplayerpairing.team_pairing.save()
        if hasattr(self, 'loneplayerpairing'):
            lpp = LonePlayerPairing.objects.nocache().get(pk=self.loneplayerpairing.pk)
            if result_changed and lpp.round.is_completed:
                lpp.round.season.calculate_scores()
            # If the players for a PlayerPairing in the current round are edited, then we can update the player ranks
            if (
                white_changed or black_changed) and lpp.round.publish_pairings and not lpp.round.is_completed:
                lpp.refresh_ranks()
                lpp.save()
            # If the players for a PlayerPairing in a previous round are edited, then the player ranks will be out of
            # date but we can't recalculate them
            if white_changed and lpp.round.is_completed:
                lpp.white_rank = None
                lpp.save()
            if black_changed and lpp.round.is_completed:
                lpp.black_rank = None
                lpp.save()
        if result_changed and (
            result_is_forfeit(self.result) or result_is_forfeit(self.initial_result)):
            signals.pairing_forfeit_changed.send(sender=self.__class__, instance=self)

        # Update scheduled notifications based on the scheduled time
        if scheduled_time_changed:
            league = self.get_round().season.league
            # Calling the save method triggers the logic to recreate notifications
            white_setting = PlayerNotificationSetting.get_or_default(player_id=self.white_id,
                                                                     type='before_game_time',
                                                                     league=league)
            white_setting.save()
            black_setting = PlayerNotificationSetting.get_or_default(player_id=self.black_id,
                                                                     type='before_game_time',
                                                                     league=league)
            black_setting.save()
            if white_changed and self.initial_white_id:
                old_white_setting = PlayerNotificationSetting.get_or_default(
                    player_id=self.initial_white_id, type='before_game_time', league=league)
                old_white_setting.save()
            if black_changed and self.initial_black_id:
                old_black_setting = PlayerNotificationSetting.get_or_default(
                    player_id=self.initial_black_id, type='before_game_time', league=league)
                old_black_setting.save()
                
<<<<<<< HEAD
            #set players available if game gets scheduled and either of them is set unavailable,
            #do not set a player with a red card available, though.
            if not SeasonPlayer.objects.filter(Q(player__id=self.white_id) & Q(season=self.get_round().season) & Q(games_missed__gte=2)).exists():
                PlayerAvailability.objects.filter(
                    (Q(player__id=self.white_id) & Q(round=self.get_round())
                  )).update(is_available=True)
            
            if not SeasonPlayer.objects.filter(Q(player__id=self.black_id) & Q(season=self.get_round().season) & Q(games_missed__gte=2)).exists():
                PlayerAvailability.objects.filter(
                    (Q(player__id=self.black_id) & Q(round=self.get_round())
                  )).update(is_available=True)
                
=======

>>>>>>> 54329889
    def delete(self, *args, **kwargs):
        team_pairing = None
        round_ = None
        if hasattr(self, 'teamplayerpairing'):
            team_pairing = self.teamplayerpairing.team_pairing
        if hasattr(self, 'loneplayerpairing'):
            lpp = LonePlayerPairing.objects.nocache().get(pk=self.loneplayerpairing.pk)
            if lpp.round.is_completed:
                round_ = lpp.round
        super(PlayerPairing, self).delete(*args, **kwargs)
        if team_pairing is not None:
            self.teamplayerpairing.team_pairing.refresh_points()
            self.teamplayerpairing.team_pairing.save()
        if round_ is not None:
            round_.season.calculate_scores()


def result_is_forfeit(result):
    return result.endswith(('X', 'F', 'Z'))


# -------------------------------------------------------------------------------
class TeamPlayerPairing(PlayerPairing):
    team_pairing = models.ForeignKey(TeamPairing, on_delete=models.CASCADE)
    board_number = models.PositiveIntegerField(choices=BOARD_NUMBER_OPTIONS)

    class Meta:
        unique_together = ('team_pairing', 'board_number')

    def white_team(self):
        return self.team_pairing.white_team if self.board_number % 2 == 1 else self.team_pairing.black_team

    def black_team(self):
        return self.team_pairing.black_team if self.board_number % 2 == 1 else self.team_pairing.white_team

    def white_team_player(self):
        return self.white if self.board_number % 2 == 1 else self.black

    def black_team_player(self):
        return self.black if self.board_number % 2 == 1 else self.white

    def white_team_rating(self, league=None):
        return self.white_rating_display(
            league) if self.board_number % 2 == 1 else self.black_rating_display(league)

    def black_team_rating(self, league=None):
        return self.black_rating_display(
            league) if self.board_number % 2 == 1 else self.white_rating_display(league)

    def white_team_color(self):
        return 'white' if self.board_number % 2 == 1 else 'black'

    def black_team_color(self):
        return 'black' if self.board_number % 2 == 1 else 'white'

    def white_team_score(self):
        return self.white_score() if self.board_number % 2 == 1 else self.black_score()

    def white_team_score_str(self):
        return format_score(self.white_team_score(), self.game_played())

    def black_team_score(self):
        return self.black_score() if self.board_number % 2 == 1 else self.white_score()

    def black_team_score_str(self):
        return format_score(self.black_team_score(), self.game_played())

    def white_team_match_score(self):
        return self.team_pairing.white_points if self.board_number % 2 == 1 else self.team_pairing.black_points

    def black_team_match_score(self):
        return self.team_pairing.black_points if self.board_number % 2 == 1 else self.team_pairing.white_points

    def white_team_name(self):
        return "%s" % self.white_team().name

    def black_team_name(self):
        return "%s" % self.black_team().name

    def season_name(self):
        return "%s" % self.team_pairing.round.season.name

    def round_number(self):
        return "%d" % self.team_pairing.round.number


# -------------------------------------------------------------------------------
class LonePlayerPairing(PlayerPairing):
    round = models.ForeignKey(Round, on_delete=models.CASCADE)
    pairing_order = models.PositiveIntegerField()
    white_rank = models.PositiveIntegerField(blank=True, null=True)
    black_rank = models.PositiveIntegerField(blank=True, null=True)

    def refresh_ranks(self, rank_dict=None):
        if rank_dict == None:
            rank_dict = lone_player_pairing_rank_dict(self.round.season)
        self.white_rank = rank_dict.get(self.white_id, None)
        self.black_rank = rank_dict.get(self.black_id, None)


REGISTRATION_STATUS_OPTIONS = (
    ('pending', 'Pending'),
    ('approved', 'Approved'),
    ('rejected', 'Rejected'),
)

PREVIOUS_SEASON_ALTERNATE_OPTIONS = (
    ('alternate', 'Yes, I was an alternate at the end of the last season.'),
    ('alternate_to_full_time',
     'Yes, but I was able to find a consistent team (did not simply fill in for a week or two).'),
    ('full_time', 'No, I was not an alternate for the last season. I played the season.'),
    ('new',
     'No, I was not an alternate for the last season. I am a new member / I took last season off.'),
)

ALTERNATE_PREFERENCE_OPTIONS = (
    ('alternate', 'Alternate'),
    ('full_time', 'Full Time'),
)


# -------------------------------------------------------------------------------
class Registration(_BaseModel):
    season = models.ForeignKey(Season, on_delete=models.CASCADE)
    status = models.CharField(max_length=255, choices=REGISTRATION_STATUS_OPTIONS)
    status_changed_by = models.CharField(blank=True, max_length=255)
    status_changed_date = models.DateTimeField(blank=True, null=True)

    lichess_username = models.CharField(max_length=255, validators=[username_validator])
    slack_username = models.CharField(max_length=255, blank=True)
    email = models.EmailField(max_length=255)

    classical_rating = models.PositiveIntegerField(verbose_name='rating')
    peak_classical_rating = models.PositiveIntegerField(blank=True, null=True,
                                                        verbose_name='peak rating')
    has_played_20_games = models.BooleanField()
    already_in_slack_group = models.BooleanField()
    previous_season_alternate = models.CharField(blank=True, max_length=255,
                                                 choices=PREVIOUS_SEASON_ALTERNATE_OPTIONS)

    can_commit = models.BooleanField()
    friends = models.CharField(blank=True, max_length=1023)
    avoid = models.CharField(blank=True, max_length=1023)
    agreed_to_rules = models.BooleanField()
    agreed_to_tos = models.BooleanField()
    alternate_preference = models.CharField(blank=True, max_length=255,
                                            choices=ALTERNATE_PREFERENCE_OPTIONS)
    section_preference = models.ForeignKey(Section, on_delete=models.SET_NULL, blank=True,
                                           null=True)
    weeks_unavailable = models.CharField(blank=True, max_length=255)

    validation_ok = models.NullBooleanField(blank=True, null=True, default=None)
    validation_warning = models.BooleanField(default=False)

    def __str__(self):
        return "%s" % (self.lichess_username)

    def previous_registrations(self):
        return Registration.objects.filter(lichess_username__iexact=self.lichess_username,
                                           date_created__lt=self.date_created)

    def other_seasons(self):
        return SeasonPlayer.objects.filter(
            player__lichess_username__iexact=self.lichess_username).exclude(season=self.season)

    def player(self):
        return Player.objects.filter(lichess_username__iexact=self.lichess_username).first()

    @classmethod
    def can_register(cls, user, season):
        if not season or not season.registration_open:
            return False
        return not cls.was_rejected(user, season)

    @classmethod
    def was_rejected(cls, user, season):
        reg = cls.get_latest_registration(user, season)
        return reg and reg.status == 'rejected'

    @classmethod
    def get_latest_registration(cls, user, season):
        return (cls.objects
                .filter(lichess_username__iexact=user.username, season=season)
                .order_by('-date_created')
                .first())

    @classmethod
    def is_registered(cls, user, season):
        return cls.objects.filter(lichess_username__iexact=user.username, season=season).exists()


# -------------------------------------------------------------------------------
class SeasonPlayer(_BaseModel):
    season = models.ForeignKey(Season, on_delete=models.CASCADE)
    player = models.ForeignKey(Player, on_delete=models.CASCADE)
    registration = models.ForeignKey(Registration, on_delete=models.SET_NULL, blank=True, null=True)
    is_active = models.BooleanField(default=True)

    games_missed = models.PositiveIntegerField(default=0)
    unresponsive = models.BooleanField(default=False)
    seed_rating = models.PositiveIntegerField(blank=True, null=True)
    final_rating = models.PositiveIntegerField(blank=True, null=True)

    class Meta:
        unique_together = ('season', 'player')

    def __init__(self, *args, **kwargs):
        super(SeasonPlayer, self).__init__(*args, **kwargs)
        self.initial_unresponsive = self.unresponsive
        self.initial_player_id = self.player_id
        self.initial_games_missed = self.games_missed
        
    def _set_unavailable_for_season(self):
        rounds = Round.objects.filter(season=self.season, is_completed=False)
        for r in rounds:
            PlayerAvailability.objects.update_or_create(round=r, player=self.player,
                                                    defaults={'is_available': False})
            
    def has_scheduled_game_in_round(self, round):
        pairingModel = TeamPlayerPairing.objects.filter(team_pairing__round=round)
        if not self.season.league.is_team_league():
            pairingModel = LonePlayerPlairing.objects.filter(round=round)
            
        return pairingModel.filter(
            (Q(white=self.player) | Q(black=self.player)) & Q(scheduled_time__isnull=False)#
          ).exists()
    
    def player_rating_display(self, league=None):
        if self.final_rating is not None:
            return self.final_rating
        else:
            if league is None:
                league = self.season.league
            return self.player.rating_for(league)

    def save(self, *args, **kwargs):
        unresponsive_changed = self.pk is None or self.unresponsive != self.initial_unresponsive
        player_changed = self.pk is None or self.player_id != self.initial_player_id

        if player_changed:
            self.player_rating = None

        if unresponsive_changed and self.unresponsive and hasattr(self, 'alternate'):
            alt = self.alternate
            current_date = timezone.now()
            if alt.priority_date_override is None or alt.priority_date_override < current_date:
                alt.priority_date_override = current_date
                alt.save()
                
        if self.games_missed >= 2 and self.initial_games_missed < 2:
            self._set_unavailable_for_season()

        super(SeasonPlayer, self).save(*args, **kwargs)

    def expected_rating(self, league=None):
        rating = self.player.rating_for(league)
        if rating is None:
            return None
        if self.registration is not None:
            peak = max(self.registration.peak_classical_rating or 0, rating)
            return (rating + peak) / 2
        return rating

    def seed_rating_display(self, league=None):
        if self.seed_rating is not None:
            return self.seed_rating
        else:
            if league is None:
                league = self.season.league
            return self.player.rating_for(league)

    @property
    def card_color(self):
        if self.games_missed >= 2:
            return 'red'
        elif self.games_missed == 1:
            return 'yellow'
        else:
            return None

    def get_loneplayerscore(self):
        try:
            return self.loneplayerscore
        except LonePlayerScore.DoesNotExist:
            return LonePlayerScore.objects.create(season_player=self)

    def __str__(self):
        return "%s - %s" % (self.season, self.player)


# -------------------------------------------------------------------------------
class LonePlayerScore(_BaseModel):
    season_player = models.OneToOneField(SeasonPlayer, on_delete=models.CASCADE)
    points = ScoreField(default=0)
    late_join_points = ScoreField(default=0)
    tiebreak1 = ScoreField(default=0)
    tiebreak2 = ScoreField(default=0)
    tiebreak3 = ScoreField(default=0)
    tiebreak4 = ScoreField(default=0)
    acceleration_group = models.PositiveIntegerField(default=0)

    perf_rating = models.PositiveIntegerField(blank=True, null=True)

    def round_scores(self, rounds, player_number_dict, white_pairings_dict, black_pairings_dict,
                     byes_dict, include_current=False):
        white_pairings = white_pairings_dict.get(self.season_player.player, [])
        black_pairings = black_pairings_dict.get(self.season_player.player, [])
        byes = byes_dict.get(self.season_player.player, [])
        cumul_score = 0.0
        for round_ in rounds:
            if not round_.is_completed and (not include_current or not round_.publish_pairings):
                yield (None, None, None, None)
                continue

            result_type = None
            opponent = None
            color = None

            white_pairing = find(white_pairings, round_id=round_.id)
            black_pairing = find(black_pairings, round_id=round_.id)
            bye = find(byes, round_id=round_.id)

            if white_pairing is not None and white_pairing.black is not None:
                opponent = white_pairing.black
                score = white_pairing.white_score()
                if white_pairing.game_played() or score is None:
                    # Normal result
                    color = 'W'
                    result_type = 'W' if score == 1 else 'D' if score == 0.5 else 'L' if score == 0 else 'F'
                else:
                    # Special result
                    result_type = 'X' if score == 1 else 'Z' if score == 0.5 else 'F' if score == 0 else ''
            elif black_pairing is not None and black_pairing.white is not None:
                opponent = black_pairing.white
                score = black_pairing.black_score()
                if black_pairing.game_played() or score is None:
                    # Normal result
                    color = 'B'
                    result_type = 'W' if score == 1 else 'D' if score == 0.5 else 'L' if score == 0 else 'F'
                else:
                    # Special result
                    result_type = 'X' if score == 1 else 'Z' if score == 0.5 else 'F' if score == 0 else ''
            elif bye is not None:
                score = bye.score()
                result_type = 'B' if score == 1 else 'H' if score == 0.5 else 'U'
            else:
                score = 0
                result_type = 'U'

            if score is not None:
                cumul_score += score

            yield (result_type, player_number_dict.get(opponent, 0), color, cumul_score)

    def pairing_points(self):
        return self.points + self.late_join_points

    def pairing_points_display(self):
        return "%.1f" % (self.points + self.late_join_points)

    def final_standings_points_display(self):
        return "%.1f" % self.points

    def late_join_points_display(self):
        return "%.1f" % self.late_join_points

    def tiebreak1_display(self):
        return "%g" % self.tiebreak1

    def tiebreak2_display(self):
        return "%g" % self.tiebreak2

    def tiebreak3_display(self):
        return "%g" % self.tiebreak3

    def tiebreak4_display(self):
        return "%g" % self.tiebreak4

    def pairing_sort_key(self):
        return (
            self.points + self.late_join_points, self.season_player.player_rating_display() or 0)

    def intermediate_standings_sort_key(self):
        return (self.points + self.late_join_points, self.tiebreak1, self.tiebreak2, self.tiebreak3,
                self.tiebreak4, self.season_player.player_rating_display() or 0)

    def final_standings_sort_key(self):
        return (self.points, self.tiebreak1, self.tiebreak2, self.tiebreak3, self.tiebreak4,
                self.season_player.player_rating_display() or 0)

    def __str__(self):
        return "%s" % (self.season_player)


def lone_player_pairing_rank_dict(season):
    raw_player_scores = LonePlayerScore.objects.filter(season_player__season=season) \
        .select_related('season_player__season__league', 'season_player__player').nocache()
    player_scores = list(
        enumerate(sorted(raw_player_scores, key=lambda s: s.pairing_sort_key(), reverse=True), 1))
    return {p.season_player.player_id: n for n, p in player_scores}


# -------------------------------------------------------------------------------
class PlayerAvailability(_BaseModel):
    round = models.ForeignKey(Round, on_delete=models.CASCADE)
    player = models.ForeignKey(Player, on_delete=models.CASCADE)
    is_available = models.BooleanField(default=True)

    class Meta:
        verbose_name_plural = 'player availabilities'

    def __str__(self):
        return "%s" % self.player


ALTERNATE_STATUS_OPTIONS = (
    ('waiting', 'Waiting'),
    ('contacted', 'Contacted'),
    ('accepted', 'Accepted'),
    ('declined', 'Declined'),
    ('unresponsive', 'Unresponsive'),
)


# -------------------------------------------------------------------------------
class Alternate(_BaseModel):
    season_player = models.OneToOneField(SeasonPlayer, on_delete=models.CASCADE)
    board_number = models.PositiveIntegerField(choices=BOARD_NUMBER_OPTIONS)
    priority_date_override = models.DateTimeField(null=True, blank=True)

    status = models.CharField(blank=True, default='waiting', max_length=31,
                              choices=ALTERNATE_STATUS_OPTIONS)
    last_contact_date = models.DateTimeField(null=True, blank=True)
    player_rating = models.PositiveIntegerField(null=True, blank=True)

    def __init__(self, *args, **kwargs):
        super(Alternate, self).__init__(*args, **kwargs)
        self.initial_season_player_id = self.season_player_id
        self.initial_status = self.status

    def player_rating_display(self, league=None):
        if self.player_rating is not None:
            return self.player_rating
        else:
            if league is None:
                league = self.season_player.season.league
            return self.season_player.player.rating_for(league)

    def save(self, *args, **kwargs):
        season_player_changed = self.pk is None or self.season_player_id != self.initial_season_player_id
        status_changed = self.pk is None or self.status != self.initial_status
        if season_player_changed:
            self.player_rating = None
        if status_changed and self.status == 'unresponsive':
            current_date = timezone.now()
            if self.priority_date_override is None or self.priority_date_override < current_date:
                self.priority_date_override = current_date
        super(Alternate, self).save(*args, **kwargs)

    def update_board_number(self):
        season = self.season_player.season
        player = self.season_player.player
        buckets = AlternateBucket.objects.filter(season=season)
        if len(buckets) == season.boards and player.rating_for(season.league) is not None:
            for b in buckets:
                if b.contains(player.rating_for(season.league)):
                    self.board_number = b.board_number
                    self.save()

    def priority_date(self):
        return self.priority_date_and_reason()[0]

    def priority_date_and_reason(self):
        if self.priority_date_override is not None:
            return max((self.priority_date_override, 'Was unresponsive'),
                       self._priority_date_without_override())
        return self._priority_date_without_override()

    def _priority_date_without_override(self):
        most_recent_assign = AlternateAssignment.objects.filter(
            team__season_id=self.season_player.season_id, player_id=self.season_player.player_id) \
            .order_by('-round__start_date').first()

        if most_recent_assign is not None:
            round_date = most_recent_assign.round.end_date
            if round_date is not None:
                return (round_date, 'Assigned game')

        if self.season_player.registration is not None:
            return (self.season_player.registration.date_created, 'Registered')

        return (self.date_created, 'Made alternate')

    def __str__(self):
        return "%s" % self.season_player

    def __lt__(self, other):
        return self.priority_date() < other.priority_date()


# -------------------------------------------------------------------------------
class AlternateAssignment(_BaseModel):
    round = models.ForeignKey(Round, on_delete=models.CASCADE)
    team = models.ForeignKey(Team, on_delete=models.CASCADE)
    board_number = models.PositiveIntegerField(choices=BOARD_NUMBER_OPTIONS)
    player = models.ForeignKey(Player, on_delete=models.CASCADE)

    replaced_player = models.ForeignKey(Player,
                                        null=True, blank=True, on_delete=models.SET_NULL,
                                        related_name='alternate_replacements')

    class Meta:
        unique_together = ('round', 'team', 'board_number')

    def __init__(self, *args, **kwargs):
        super(AlternateAssignment, self).__init__(*args, **kwargs)
        self.initial_player_id = self.player_id
        self.initial_team_id = self.team_id
        self.initial_board_number = self.board_number

    def clean(self):
        if self.round_id and self.team_id and self.round.season_id != self.team.season_id:
            raise ValidationError('Round and team seasons must match')
        if self.team_id and self.player_id and not SeasonPlayer.objects.filter(
            season=self.team.season, player=self.player).exists():
            raise ValidationError('Assigned player must be a player in the season')

    def save(self, *args, **kwargs):
        if self.replaced_player is None:
            tm = TeamMember.objects.filter(team=self.team, board_number=self.board_number).first()
            if tm is not None:
                self.replaced_player = tm.player

        super(AlternateAssignment, self).save(*args, **kwargs)

        # Find and update any current pairings
        white_pairing = self.team.pairings_as_white.filter(round=self.round).first()
        if white_pairing is not None:
            pairing = white_pairing.teamplayerpairing_set.filter(
                board_number=self.board_number).nocache().first()
            if pairing is not None:
                if self.board_number % 2 == 1:
                    pairing.white = self.player
                else:
                    pairing.black = self.player
                pairing.save()
        black_pairing = self.team.pairings_as_black.filter(round=self.round).first()
        if black_pairing is not None:
            pairing = black_pairing.teamplayerpairing_set.filter(
                board_number=self.board_number).nocache().first()
            if pairing is not None:
                if self.board_number % 2 == 1:
                    pairing.black = self.player
                else:
                    pairing.white = self.player
                pairing.save()

    def __str__(self):
        return "%s - %s - Board %d" % (self.round, self.team.name, self.board_number)


# -------------------------------------------------------------------------------
class AlternateBucket(_BaseModel):
    season = models.ForeignKey(Season, on_delete=models.CASCADE)
    board_number = models.PositiveIntegerField(choices=BOARD_NUMBER_OPTIONS)
    min_rating = models.PositiveIntegerField(null=True, blank=True)
    max_rating = models.PositiveIntegerField(null=True, blank=True)

    class Meta:
        unique_together = ('season', 'board_number')

    def contains(self, rating):
        if rating is None:
            return self.min_rating is None
        return (self.min_rating is None or rating > self.min_rating) and (
            self.max_rating is None or rating <= self.max_rating)

    def __str__(self):
        return "Board %d (%s, %s]" % (self.board_number, self.min_rating, self.max_rating)


def create_api_token():
    return get_random_string(length=32)


ALTERNATE_SEARCH_STATUS_OPTIONS = (
    ('started', 'Started'),
    ('all_contacted', 'All alternates contacted'),
    ('completed', 'Completed'),
    ('cancelled', 'Cancelled'),
    ('failed', 'Failed'),
)


# -------------------------------------------------------------------------------
class AlternateSearch(_BaseModel):
    round = models.ForeignKey(Round, on_delete=models.CASCADE)
    team = models.ForeignKey(Team, on_delete=models.CASCADE)
    board_number = models.PositiveIntegerField(choices=BOARD_NUMBER_OPTIONS)

    is_active = models.BooleanField(default=True)
    status = models.CharField(blank=True, max_length=31, choices=ALTERNATE_SEARCH_STATUS_OPTIONS)
    last_alternate_contact_date = models.DateTimeField(blank=True, null=True)

    class Meta:
        unique_together = ('round', 'team', 'board_number')

    def clean(self):
        if self.round_id and self.team_id and self.round.season_id != self.team.season_id:
            raise ValidationError('Round and team seasons must match')

    def still_needs_alternate(self):
        if self.round.publish_pairings:
            team_pairing = self.team.get_teampairing(self.round)
            player_pairing = TeamPlayerPairing.objects.filter(team_pairing=team_pairing,
                                                              board_number=self.board_number,
                                                              result='',
                                                              game_link='').nocache().first()
            return player_pairing is not None and \
                   (player_pairing.white_team() == self.team and (
                       not player_pairing.white or not player_pairing.white.is_available_for(
                       self.round)) or \
                    player_pairing.black_team() == self.team and (
                        not player_pairing.black or not player_pairing.black.is_available_for(
                        self.round)))
        else:
            player = None
            aa = AlternateAssignment.objects.filter(round=self.round, team=self.team,
                                                    board_number=self.board_number).first()
            if aa is not None:
                player = aa.player
            else:
                team_member = TeamMember.objects.filter(team=self.team,
                                                        board_number=self.board_number).first()
                if team_member is not None:
                    player = team_member.player
            return player is not None and not player.is_available_for(self.round)

    def __str__(self):
        return "%s - %s - Board %d" % (self.round, self.team.name, self.board_number)


# -------------------------------------------------------------------------------
class AlternatesManagerSetting(_BaseModel):
    league = models.OneToOneField(League, on_delete=models.CASCADE)
    is_active = models.BooleanField(default=True)
    contact_interval = models.DurationField(default=timedelta(hours=8),
                                            help_text='How long before the next alternate will be contacted during the round.')
    unresponsive_interval = models.DurationField(default=timedelta(hours=24),
                                                 help_text='How long after being contacted until an alternate will be marked as unresponsive.')
    rating_flex = models.PositiveIntegerField(default=0,
                                              help_text='How far out of a board\'s rating range an alternate can be if it helps alternate balance.')

    contact_before_round_start = models.BooleanField(default=True,
                                                     help_text='If we should search for alternates before the pairings are published. Has no effect for round 1.')
    contact_offset_before_round_start = models.DurationField(default=timedelta(hours=48),
                                                             help_text='How long before the round starts we should start searching for alternates. Also ends the previous round searches early.')
    contact_interval_before_round_start = models.DurationField(default=timedelta(hours=12),
                                                               help_text='How long before the next alternate will be contacted, if the round hasn\'t started yet.')

    def clean(self):
        if self.league_id and self.league.competitor_type != 'team':
            raise ValidationError(
                'Alternates manager settings can only be created for team leagues')

    def __str__(self):
        return "%s" % (self.league)


# -------------------------------------------------------------------------------
class SeasonPrize(_BaseModel):
    season = models.ForeignKey(Season, on_delete=models.CASCADE)
    rank = models.PositiveIntegerField()
    max_rating = models.PositiveIntegerField(null=True, blank=True)

    class Meta:
        unique_together = ('season', 'rank', 'max_rating')

    def __str__(self):
        if self.max_rating is not None:
            return '%s - U%d #%d' % (self.season, self.max_rating, self.rank)
        else:
            return '%s - #%d' % (self.season, self.rank)


# -------------------------------------------------------------------------------
class SeasonPrizeWinner(_BaseModel):
    season_prize = models.ForeignKey(SeasonPrize, on_delete=models.CASCADE)
    player = models.ForeignKey(Player, on_delete=models.CASCADE)

    class Meta:
        unique_together = ('season_prize', 'player')

    def __str__(self):
        return '%s - %s' % (self.season_prize, self.player)


# -------------------------------------------------------------------------------
class GameNomination(_BaseModel):
    season = models.ForeignKey(Season, on_delete=models.CASCADE)
    nominating_player = models.ForeignKey(Player,
                                          on_delete=models.CASCADE)
    game_link = models.URLField(validators=[game_link_validator])
    pairing = models.ForeignKey(PlayerPairing, blank=True, null=True, on_delete=models.SET_NULL)

    def __str__(self):
        return '%s - %s' % (self.season, self.nominating_player)


# -------------------------------------------------------------------------------
class GameSelection(_BaseModel):
    season = models.ForeignKey(Season, on_delete=models.CASCADE)
    game_link = models.URLField(validators=[game_link_validator])
    pairing = models.ForeignKey(PlayerPairing, blank=True, null=True, on_delete=models.SET_NULL)

    class Meta:
        unique_together = ('season', 'game_link')

    def __str__(self):
        return '%s - %s' % (self.season, self.game_link)


class AvailableTime(_BaseModel):
    league = models.ForeignKey(League, on_delete=models.CASCADE)
    player = models.ForeignKey(Player, on_delete=models.CASCADE)
    time = models.DateTimeField()


# -------------------------------------------------------------------------------
class NavItem(_BaseModel):
    league = models.ForeignKey(League, on_delete=models.CASCADE)
    parent = models.ForeignKey('self', blank=True, null=True, on_delete=models.CASCADE)
    order = models.PositiveIntegerField()
    text = models.CharField(max_length=255)
    path = models.CharField(max_length=1023, blank=True)
    league_relative = models.BooleanField(default=False)
    season_relative = models.BooleanField(default=False)
    append_separator = models.BooleanField(default=False)

    def __str__(self):
        return '%s - %s' % (self.league, self.text)


# -------------------------------------------------------------------------------
class ApiKey(_BaseModel):
    name = models.CharField(max_length=255, unique=True)
    secret_token = models.CharField(max_length=255, unique=True, default=create_api_token)

    def __str__(self):
        return self.name


# -------------------------------------------------------------------------------
class PrivateUrlAuth(_BaseModel):
    # Note: Could separate the one-time-URL and timed-auth portions into separate models at some point in the future
    authenticated_user = models.CharField(max_length=255, validators=[username_validator])
    secret_token = models.CharField(max_length=255, unique=True, default=create_api_token)
    expires = models.DateTimeField()
    used = models.BooleanField(default=False)

    def is_expired(self):
        return self.expires < timezone.now()

    def __str__(self):
        return self.authenticated_user


# -------------------------------------------------------------------------------
class LoginToken(_BaseModel):
    lichess_username = models.CharField(max_length=255, blank=True, validators=[username_validator])
    username_hint = models.CharField(max_length=255, blank=True)
    slack_user_id = models.CharField(max_length=255, blank=True)
    secret_token = models.CharField(max_length=255, unique=True, default=create_api_token)
    mail_id = models.CharField(max_length=255, blank=True)
    source_ip = models.GenericIPAddressField(null=True, blank=True)
    expires = models.DateTimeField()
    used = models.BooleanField(default=False)

    def is_expired(self):
        return self.expires < timezone.now()

    def __str__(self):
        return self.lichess_username or self.slack_user_id


# -------------------------------------------------------------------------------
class Document(_BaseModel):
    name = models.CharField(max_length=255)
    content = RichTextUploadingField()
    allow_editors = models.BooleanField(default=False, verbose_name='Allow designated editors')
    owner = models.ForeignKey(User,
                              limit_choices_to=models.Q(is_staff=True), on_delete=models.PROTECT)

    def owned_by(self, user):
        return self.owner == user

    def __str__(self):
        return self.name


LEAGUE_DOCUMENT_TYPES = (
    ('faq', 'FAQ'),
    ('rules', 'Rules'),
    ('intro', 'Intro'),
    ('slack-welcome', 'Slack Welcome'),
)


# -------------------------------------------------------------------------------
class LeagueDocument(_BaseModel):
    league = models.ForeignKey(League, on_delete=models.CASCADE)
    document = models.OneToOneField(Document, on_delete=models.CASCADE)
    tag = models.SlugField(
        help_text='The document will be accessible at /{league_tag}/document/{document_tag}/')
    type = models.CharField(blank=True, max_length=255, choices=LEAGUE_DOCUMENT_TYPES)

    class Meta:
        unique_together = ('league', 'tag')

    def clean(self):
        if SeasonDocument.objects.filter(document_id=self.document_id):
            raise ValidationError('Document already belongs to a season')

    def __str__(self):
        return self.document.name


SEASON_DOCUMENT_TYPES = (
    ('links', 'Links'),
)


# -------------------------------------------------------------------------------
class SeasonDocument(_BaseModel):
    season = models.ForeignKey(Season, on_delete=models.CASCADE)
    document = models.OneToOneField(Document, on_delete=models.CASCADE)
    tag = models.SlugField(
        help_text='The document will be accessible at /{league_tag}/season/{season_tag}/document/{document_tag}/')
    type = models.CharField(blank=True, max_length=255, choices=SEASON_DOCUMENT_TYPES)

    class Meta:
        unique_together = ('season', 'tag')

    def clean(self):
        if LeagueDocument.objects.filter(document_id=self.document_id):
            raise ValidationError('Document already belongs to a league')

    def __str__(self):
        return self.document.name


LEAGUE_CHANNEL_TYPES = (
    ('mod', 'Mods'),
    ('captains', 'Captains'),
    ('scheduling', 'Scheduling'),
)


# -------------------------------------------------------------------------------
class LeagueChannel(_BaseModel):
    # TODO: Rename to LeagueChannel
    league = models.ForeignKey(League, on_delete=models.CASCADE)
    type = models.CharField(max_length=255, choices=LEAGUE_CHANNEL_TYPES)
    slack_channel = models.CharField(max_length=255)
    slack_channel_id = models.CharField(max_length=255, blank=True)
    send_messages = models.BooleanField(default=True)

    class Meta:
        unique_together = ('league', 'slack_channel', 'type')

    def channel_link(self):
        if not self.slack_channel_id:
            return self.slack_channel
        return '<%s%s|%s>' % (self.slack_channel[0], self.slack_channel_id, self.slack_channel[1:])

    def __str__(self):
        return '%s - %s' % (self.league, self.get_type_display())


SCHEDULED_EVENT_TYPES = (
    ('notify_mods_unscheduled', 'Notify mods of unscheduled games'),
    ('notify_mods_no_result', 'Notify mods of games without results'),
    ('notify_mods_pending_regs', 'Notify mods of pending registrations'),
    ('start_round_transition', 'Start round transition'),
    ('notify_players_unscheduled', 'Notify players of unscheduled games'),
    ('notify_players_game_time', 'Notify players of their game time'),
    ('automod_unresponsive', 'Auto-mod unresponsive players'),
    ('automod_noshow', 'Auto-mod no-shows'),
)

SCHEDULED_EVENT_RELATIVE_TO = (
    ('round_start', 'Round start'),
    ('round_end', 'Round end'),
    ('game_scheduled_time', 'Game scheduled time'),
)


# -------------------------------------------------------------------------------
class ScheduledEvent(_BaseModel):
    league = models.ForeignKey(League, blank=True, null=True, on_delete=models.CASCADE)
    season = models.ForeignKey(Season, blank=True, null=True, on_delete=models.CASCADE)
    type = models.CharField(max_length=255, choices=SCHEDULED_EVENT_TYPES)
    offset = models.DurationField()
    relative_to = models.CharField(max_length=255, choices=SCHEDULED_EVENT_RELATIVE_TO)
    last_run = models.DateTimeField(blank=True, null=True)

    def __str__(self):
        return '%s' % (self.get_type_display())

    def run(self, obj):
        self.last_run = timezone.now()
        self.save()

        if self.type == 'notify_mods_unscheduled' and isinstance(obj, Round):
            signals.notify_mods_unscheduled.send(sender=self.__class__, round_=obj)
        elif self.type == 'notify_mods_no_result' and isinstance(obj, Round):
            signals.notify_mods_no_result.send(sender=self.__class__, round_=obj)
        elif self.type == 'notify_mods_pending_regs' and isinstance(obj, Round):
            signals.notify_mods_pending_regs.send(sender=self.__class__, round_=obj)
        elif self.type == 'start_round_transition' and isinstance(obj, Round):
            signals.do_round_transition.send(sender=self.__class__, round_id=obj.pk)
        elif self.type == 'notify_players_unscheduled' and isinstance(obj, Round):
            signals.notify_players_unscheduled.send(sender=self.__class__, round_=obj)
        elif self.type == 'notify_players_game_time' and isinstance(obj, PlayerPairing):
            signals.notify_players_game_time.send(sender=self.__class__, pairing=obj)
        elif self.type == 'automod_unresponsive' and isinstance(obj, Round):
            signals.automod_unresponsive.send(sender=self.__class__, round_=obj)
        elif self.type == 'automod_noshow' and isinstance(obj, PlayerPairing):
            signals.automod_noshow.send(sender=self.__class__, pairing=obj)

    def clean(self):
        if self.league_id and self.season_id and self.season.league != self.league:
            raise ValidationError('League and season must be compatible')


PLAYER_NOTIFICATION_TYPES = (
    ('round_started', 'Round started'),
    ('before_game_time', 'Before game time'),
    ('game_time', 'Game time'),
    ('unscheduled_game', 'Unscheduled game'),
    ('game_warning', 'Game warning'),
    ('alternate_needed', 'Alternate needed'),
)


# -------------------------------------------------------------------------------
class PlayerNotificationSetting(_BaseModel):
    player = models.ForeignKey(Player, on_delete=models.CASCADE)
    type = models.CharField(max_length=255, choices=PLAYER_NOTIFICATION_TYPES)
    league = models.ForeignKey(League, on_delete=models.CASCADE)
    offset = models.DurationField(blank=True, null=True)
    enable_lichess_mail = models.BooleanField()
    enable_slack_im = models.BooleanField()
    enable_slack_mpim = models.BooleanField()

    class Meta:
        unique_together = ('player', 'type', 'league')

    def __str__(self):
        return '%s - %s' % (self.player, self.get_type_display())

    def save(self, *args, **kwargs):
        super(PlayerNotificationSetting, self).save(*args, **kwargs)
        if self.type == 'before_game_time':
            # Rebuild scheduled notifications based on offset
            self.schedulednotification_set.all().delete()
            upcoming_pairings = self.player.pairings.filter(scheduled_time__gt=timezone.now())
            upcoming_pairings = upcoming_pairings.filter(
                teamplayerpairing__team_pairing__round__season__league=self.league) | \
                                upcoming_pairings.filter(
                                    loneplayerpairing__round__season__league=self.league)
            for p in upcoming_pairings:
                notification_time = p.scheduled_time - self.offset
                ScheduledNotification.objects.create(setting=self, pairing=p,
                                                     notification_time=notification_time)

    @classmethod
    def get_or_default(cls, **kwargs):
        obj = PlayerNotificationSetting.objects.filter(**kwargs).first()
        if obj is not None:
            return obj
        # Return (but don't create) the default setting based on the type
        obj = PlayerNotificationSetting(**kwargs)
        type_ = kwargs.get('type')
        if type_ == 'before_game_time' and obj.offset is not None:
            del kwargs['offset']
            has_other_offset = PlayerNotificationSetting.objects.filter(**kwargs).exists()
            if has_other_offset or obj.offset != timedelta(minutes=60):
                # Non-default offset, so leave everything disabled
                return obj
        obj.enable_lichess_mail = type_ in ('round_started', 'game_warning', 'alternate_needed')
        obj.enable_slack_im = type_ in (
            'round_started', 'before_game_time', 'game_time', 'unscheduled_game',
            'alternate_needed')
        obj.enable_slack_mpim = type_ in (
            'round_started', 'before_game_time', 'game_time', 'unscheduled_game')
        if type_ == 'before_game_time':
            obj.offset = timedelta(minutes=60)
        return obj

    def clean(self):
        if self.type in ('before_game_time',):
            if self.offset is None:
                raise ValidationError('Offset is required for this type')
        else:
            if self.offset is not None:
                raise ValidationError('Offset is not applicable for this type')


# -------------------------------------------------------------------------------
class PlayerPresence(_BaseModel):
    player = models.ForeignKey(Player, on_delete=models.CASCADE)
    pairing = models.ForeignKey(PlayerPairing, on_delete=models.CASCADE)
    round = models.ForeignKey(Round, on_delete=models.CASCADE)

    first_msg_time = models.DateTimeField(null=True, blank=True)
    last_msg_time = models.DateTimeField(null=True, blank=True)
    online_for_game = models.BooleanField(default=False)

    def __str__(self):
        return '%s' % (self.player)


PLAYER_WARNING_TYPE_OPTIONS = (
    ('unresponsive', 'unresponsive'),
    ('card_unresponsive', 'card for unresponsive'),
    ('card_noshow', 'card for no-show'),
)


# -------------------------------------------------------------------------------
class PlayerWarning(_BaseModel):
    round = models.ForeignKey(Round, null=True, blank=True, on_delete=models.CASCADE)
    player = models.ForeignKey(Player, on_delete=models.CASCADE)
    type = models.CharField(max_length=255, choices=PLAYER_WARNING_TYPE_OPTIONS)

    class Meta:
        unique_together = ('round', 'player', 'type')

    def __str__(self):
        return '%s - %s' % (self.player.lichess_username, self.get_type_display())


# -------------------------------------------------------------------------------
class ScheduledNotification(_BaseModel):
    setting = models.ForeignKey(PlayerNotificationSetting, on_delete=models.CASCADE)
    pairing = models.ForeignKey(PlayerPairing, on_delete=models.CASCADE)
    notification_time = models.DateTimeField()

    def __str__(self):
        return '%s' % (self.setting)

    def save(self, *args, **kwargs):
        if self.notification_time < timezone.now():
            if self.pk:
                self.delete()
        else:
            super(ScheduledNotification, self).save(*args, **kwargs)

    def run(self):
        try:
            if self.setting.type == 'before_game_time':
                pairing = PlayerPairing.objects.nocache().get(pk=self.pairing_id)
                if pairing.scheduled_time is not None:
                    signals.before_game_time.send(sender=self.__class__, player=self.setting.player,
                                                  pairing=pairing, offset=self.setting.offset)
        except Exception:
            logger.exception('Error running scheduled notification')
        self.delete()

    def clean(self):
        if self.setting.offset is None:
            raise ValidationError('Setting must have an offset')


# -------------------------------------------------------------------------------
class FcmSub(_BaseModel):
    slack_user_id = models.CharField(max_length=31)
    reg_id = models.CharField(max_length=4096, unique=True)


MOD_REQUEST_STATUS_OPTIONS = (
    ('pending', 'Pending'),
    ('approved', 'Approved'),
    ('rejected', 'Rejected'),
)

MOD_REQUEST_TYPE_OPTIONS = (
    ('withdraw', 'Withdraw'),
    ('reregister', 'Re-register'),
    ('appeal_late_response', 'Appeal late response'),
    ('appeal_noshow', 'Appeal no-show'),
    ('appeal_draw_scheduling', 'Appeal scheduling draw'),
    ('claim_win_noshow', 'Claim a forfeit win (no-show)'),
    ('claim_win_effort', 'Claim a forfeit win (insufficient effort)'),
    ('claim_draw_scheduling', 'Claim a scheduling draw'),
    ('claim_loss', 'Claim a forfeit loss'),
    ('request_continuation', 'Request continuation'),
)

# A plain string literal won't work as a Django signal sender since it will have a unique object reference
# By using a common dict we can make sure we're working with the same object (using `intern` would also work)
# This also has the advantage that typos will create a KeyError instead of silently failing
MOD_REQUEST_SENDER = {a: a for a, _ in MOD_REQUEST_TYPE_OPTIONS}


# -------------------------------------------------------------------------------
class ModRequest(_BaseModel):
    season = models.ForeignKey(Season, on_delete=models.CASCADE)
    round = models.ForeignKey(Round, null=True, blank=True, on_delete=models.CASCADE)
    pairing = models.ForeignKey(PlayerPairing, null=True, blank=True, on_delete=models.CASCADE)
    requester = models.ForeignKey(Player, on_delete=models.CASCADE)
    type = models.CharField(max_length=255, choices=MOD_REQUEST_TYPE_OPTIONS)
    status = models.CharField(max_length=31, choices=MOD_REQUEST_STATUS_OPTIONS)
    status_changed_by = models.CharField(blank=True, max_length=255)
    status_changed_date = models.DateTimeField(blank=True, null=True)

    notes = models.TextField(blank=True)
    # TODO: Multiple screenshot support?
    screenshot = models.ImageField(upload_to='screenshots/%Y/%m/%d/', null=True, blank=True)
    response = models.TextField(blank=True)

    def approve(self, user='System', response=''):
        with reversion.create_revision():
            reversion.set_comment(f'Mod request approved by {user}')
            self.status = 'approved'
            self.status_changed_by = user
            self.status_changed_date = timezone.now()
            self.response = response
            self.save()
        signals.mod_request_approved.send(sender=MOD_REQUEST_SENDER[self.type], instance=self)

    def reject(self, user='System', response=''):
        with reversion.create_revision():
            reversion.set_comment(f'Mod request rejected by {user}')
            self.status = 'rejected'
            self.status_changed_by = user
            self.status_changed_date = timezone.now()
            self.response = response
            self.save()
        signals.mod_request_rejected.send(sender=MOD_REQUEST_SENDER[self.type], instance=self,
                                          response=response)

    def clean(self):
        pass
        # TODO: This validation isn't working because type is not populated in the form.

    #         if not self.screenshot and self.type in ('appeal_late_response', 'claim_win_noshow', 'claim_win_effort', 'claim_draw_scheduling'):
    #             raise ValidationError('Screenshot is required')

    def __str__(self):
        return '%s - %s' % (self.requester.lichess_username, self.get_type_display())<|MERGE_RESOLUTION|>--- conflicted
+++ resolved
@@ -1602,7 +1602,6 @@
                     player_id=self.initial_black_id, type='before_game_time', league=league)
                 old_black_setting.save()
                 
-<<<<<<< HEAD
             #set players available if game gets scheduled and either of them is set unavailable,
             #do not set a player with a red card available, though.
             if not SeasonPlayer.objects.filter(Q(player__id=self.white_id) & Q(season=self.get_round().season) & Q(games_missed__gte=2)).exists():
@@ -1615,9 +1614,6 @@
                     (Q(player__id=self.black_id) & Q(round=self.get_round())
                   )).update(is_available=True)
                 
-=======
-
->>>>>>> 54329889
     def delete(self, *args, **kwargs):
         team_pairing = None
         round_ = None

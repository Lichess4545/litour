from __future__ import annotations
import logging
import re
from collections import defaultdict, namedtuple
from datetime import datetime, timedelta

import reversion
from ckeditor_uploader.fields import RichTextUploadingField
from django import forms as django_forms
from django.contrib.auth.models import User
from django.contrib.sites.models import Site
from django.core.exceptions import ValidationError
from django.core.validators import MaxValueValidator, MinValueValidator, RegexValidator
from django.db import connection, models, transaction
from django.db.models import JSONField, Q
from django.utils import timezone
from django.utils.crypto import get_random_string
from django_comments.models import Comment
from phonenumber_field.modelfields import PhoneNumberField
from django_countries.fields import CountryField

from django.conf import settings
from heltour.tournament import signals
from heltour.tournament_core import tiebreaks

logger = logging.getLogger(__name__)


# Helper function to find an item in a list by its properties
def find(lst, **prop_values):
    for k, v in list(prop_values.items()):
        lst = [obj for obj in lst if getnestedattr(obj, k) == v]
    return next(iter(lst), None)


def getnestedattr(obj, k):
    for k2 in k.split("__"):
        if obj is None:
            return None
        obj = getattr(obj, k2)
    return obj


def abs_url(url):
    site = Site.objects.get_current().domain
    return "%s://%s%s" % (settings.LINK_PROTOCOL, site, url)


def add_system_comment(obj, text, user_name="System"):
    Comment.objects.create(
        content_object=obj,
        site=Site.objects.get_current(),
        user_name=user_name,
        comment=text,
        submit_date=timezone.now(),
        is_public=True,
    )


def format_score(score, game_played=None):
    if score is None:
        return ""
    if str(score) == "0.5":
        score_str = "\u00bd"
    else:
        score_str = str(score).replace(".0", "").replace(".5", "\u00bd")
    if game_played is False:
        if score == 1:
            score_str += "X"
        elif score == 0.5:
            score_str += "Z"
        elif score == 0:
            score_str += "F"
    return score_str


# Represents a positive number in increments of 0.5 (0, 0.5, 1, etc.)
class ScoreField(models.PositiveIntegerField):

    def from_db_value(self, value, expression, connection):
        if value is None:
            return None
        return value / 2.0

    def get_db_prep_value(self, value, connection, prepared=False):
        if value is None:
            return None
        return int(value * 2)

    def to_python(self, value):
        if value is None or value == "":
            return None
        return float(value)

    def formfield(self, **kwargs):
        defaults = {
            "widget": django_forms.TextInput(attrs={"class": "vIntegerField"}),
            "initial": self.default,
        }
        defaults.update(kwargs)
        return django_forms.FloatField(**defaults)


# -------------------------------------------------------------------------------
class _BaseModel(models.Model):
    date_created = models.DateTimeField(auto_now_add=True)
    date_modified = models.DateTimeField(auto_now=True)

    class Meta:
        abstract = True


THEME_OPTIONS = (
    ("blue", "Blue"),
    ("green", "Green"),
    ("red", "Red"),
    ("yellow", "Yellow"),
)
RATING_TYPE_OPTIONS = (
    ("classical", "Classical"),
    ("rapid", "Rapid"),
    ("chess960", "Chess 960"),
    ("blitz", "Blitz"),
)
COMPETITOR_TYPE_OPTIONS = (
    ("team", "Team"),
    ("individual", "Individual"),
)
PAIRING_TYPE_OPTIONS = (
    ("swiss-dutch", "Swiss Tournament: Dutch Algorithm"),
    ("swiss-dutch-baku-accel", "Swiss Tournament: Dutch Algorithm + Baku Acceleration"),
<<<<<<< HEAD
)
TEAM_TIEBREAK_OPTIONS = (
    ("match_points", "Match Points"),
    ("game_points", "Game Points"),
    ("head_to_head", "Head-to-Head"),
    ("games_won", "Games Won"),
    ("sonneborn_berger", "Sonneborn-Berger"),
    ("buchholz", "Buchholz"),
=======
>>>>>>> 1ac19d56
)


# -------------------------------------------------------------------------------
class RegistrationMode(models.TextChoices):
    OPEN = "open", "Open/Established Rating"
    INVITE_ONLY = "invite_only", "Invite By Code"


# -------------------------------------------------------------------------------
class League(_BaseModel):
    name = models.CharField(max_length=255, unique=True)
    tag = models.SlugField(
        unique=True, help_text="The league will be accessible at /{league_tag}/"
    )
    description = models.CharField(max_length=1023, blank=True)
    theme = models.CharField(max_length=32, choices=THEME_OPTIONS)
    display_order = models.PositiveIntegerField(default=0)
    time_control = models.CharField(max_length=32, blank=True)
    rating_type = models.CharField(max_length=32, choices=RATING_TYPE_OPTIONS)
    competitor_type = models.CharField(max_length=32, choices=COMPETITOR_TYPE_OPTIONS)
    pairing_type = models.CharField(max_length=32, choices=PAIRING_TYPE_OPTIONS)
    is_active = models.BooleanField(default=True)
    is_default = models.BooleanField(default=False)
    enable_notifications = models.BooleanField(default=False)
    registration_mode = models.CharField(
        max_length=20,
        choices=RegistrationMode.choices,
        default=RegistrationMode.OPEN,
        help_text="Controls how players can register for this league",
    )
    email_required = models.BooleanField(
        default=False,
        help_text="If true, email is required during registration. Default is false (email optional).",
    )
    show_provisional_warning = models.BooleanField(
        default=True,
        help_text="If true, show warning about provisional ratings during registration. Default is true.",
    )
    ask_availability = models.BooleanField(
        default=True,
        help_text="If true, ask players about their availability during registration. Default is true.",
<<<<<<< HEAD
    )

    # Team league tiebreak configuration
    team_tiebreak_1 = models.CharField(
        max_length=32,
        choices=TEAM_TIEBREAK_OPTIONS,
        default="game_points",
        help_text="First tiebreak for team tournaments",
    )
    team_tiebreak_2 = models.CharField(
        max_length=32,
        choices=TEAM_TIEBREAK_OPTIONS,
        default="head_to_head",
        help_text="Second tiebreak for team tournaments",
    )
    team_tiebreak_3 = models.CharField(
        max_length=32,
        choices=TEAM_TIEBREAK_OPTIONS,
        default="games_won",
        help_text="Third tiebreak for team tournaments",
    )
    team_tiebreak_4 = models.CharField(
        max_length=32,
        choices=TEAM_TIEBREAK_OPTIONS,
        default="sonneborn_berger",
        help_text="Fourth tiebreak for team tournaments",
=======
>>>>>>> 1ac19d56
    )

    class Meta:
        permissions = (("view_dashboard", "Can view dashboard"),)
<<<<<<< HEAD
=======

    @property
    def registration_season(self):
        return Season.get_registration_season(league=self)
>>>>>>> 1ac19d56

    def time_control_initial(self):
        parts = self.time_control.split("+")
        if len(parts) != 2:
            return None
        return int(parts[0]) * 60

    def time_control_increment(self):
        parts = self.time_control.split("+")
        if len(parts) != 2:
            return None
        return int(parts[1])

    def time_control_total(self):
        initial = self.time_control_initial()
        increment = self.time_control_increment() or 0
        if not initial:
            return None
        expected_moves = 60
        return initial + increment * expected_moves

    def get_leaguesetting(self):
        try:
            return self.leaguesetting
        except LeagueSetting.DoesNotExist:
            return LeagueSetting.objects.create(league=self)

    def is_team_league(self):
        return self.competitor_type == "team"

    def is_player_scheduled_league(self) -> bool:
        return self.get_leaguesetting().schedule_type == 2

    def get_team_tiebreaks(self):
        """Return ordered list of configured tiebreak names for team leagues"""
        if not self.is_team_league():
            return []
        tiebreaks = []
        for attr in [
            "team_tiebreak_1",
            "team_tiebreak_2",
            "team_tiebreak_3",
            "team_tiebreak_4",
        ]:
            value = getattr(self, attr, None)
            if value and value not in tiebreaks:  # Avoid duplicates
                tiebreaks.append(value)
        return tiebreaks

    def is_invite_only(self):
        return self.registration_mode == RegistrationMode.INVITE_ONLY

    def get_active_players(self):
        def loneteam_query() -> str:
            if self.is_team_league():
                return """
                       INNER JOIN tournament_teamplayerpairing tpp ON tpp.playerpairing_ptr_id = pp.id
                       INNER JOIN tournament_teampairing tp ON tpp.team_pairing_id = tp.id
                       """
            else:
                return """
                       INNER JOIN tournament_loneplayerpairing tp ON tp.playerpairing_ptr_id = pp.id
                       """

        def games_query(*, colour: str) -> str:
            return f"""
                    SELECT pp.{colour}_id as player_id, scheduled_time as played_time
                    FROM tournament_playerpairing pp
                    {loneteam_query()}
                    INNER JOIN tournament_round r ON tp.round_id = r.id
                    INNER JOIN tournament_season s ON r.season_id = s.id
                    INNER JOIN tournament_league l ON s.league_id = l.id
                    WHERE pp.game_link != '' AND l.id = %s
                    """

        query = f"""
                 SELECT player_id, COUNT(player_id) as game_count, MAX(played_time) as last_played
                 FROM (
                 {games_query(colour='white')}
                 UNION ALL
                 {games_query(colour='black')}
                 ) as all_games
                 GROUP BY player_id
                 ORDER BY game_count DESC
                 """
        with connection.cursor() as cursor:
            cursor.execute(query, [self.pk, self.pk])
            desc = cursor.description
            nt_result = namedtuple("Player", [col[0] for col in desc])
            return [nt_result(*row) for row in cursor.fetchall()]

    def __str__(self):
        return self.name


class LeagueSetting(_BaseModel):
    league = models.OneToOneField(League, on_delete=models.CASCADE)
    contact_period = models.DurationField(default=timedelta(hours=48))
    notify_for_comments = models.BooleanField(default=True)
    notify_for_latereg_and_withdraw = models.BooleanField(default=True)
    notify_for_forfeits = models.BooleanField(default=True)
    notify_for_registrations = models.BooleanField(default=True)
    notify_for_pre_season_registrations = models.BooleanField(default=False)
    close_registration_at_last_round = models.BooleanField(default=True)
    warning_for_late_response = models.BooleanField(default=True)
    carry_over_red_cards_as_yellow = models.BooleanField(default=True)
    limit_game_nominations_to_participants = models.BooleanField(default=True)
    max_game_nominations_per_user = models.PositiveIntegerField(default=3)
    start_games = models.BooleanField(
        default=False,
        help_text=(
            "Try to start games automatically, if the scheduled time was confirmed by both players. "
            "Games are started in 5 minute batches."
        ),
    )
    start_clocks = models.BooleanField(
        default=False,
        help_text="For games started by us, automatically start clocks too.",
    )
    start_clock_time = models.PositiveSmallIntegerField(
        default=6,
        help_text=(
            "For games started by us, start clocks n minutes later. Since we start games in 5 minute batches, "
            "a value of 5 will mean most games are started at the scheduled time. "
            "This also means that you should and cannot set this value below 5."
        ),
        validators=[
            MinValueValidator(
                5,
                message="Values below 5 would make clocks start before the scheduled time.",
            ),
            MaxValueValidator(
                30,
                message=(
                    "Pick a value <= 30. If we start clocks too late, "
                    "we might hit lichess api limits."
                ),
            ),
        ],
    )

    class ScheduleType(models.IntegerChoices):
        FIXED_TIME = 1, "Fixed Time - All games start at set times"
        TIME_WINDOW = 2, "Time Window - Players schedule within deadline"

    schedule_type = models.PositiveSmallIntegerField(
        choices=ScheduleType.choices,
        default=ScheduleType.FIXED_TIME,
        help_text="How game scheduling is handled for this league",
    )

    board_update_deadline_minutes = models.PositiveIntegerField(
        default=15,
        help_text="Minutes before round start when team board assignments are locked",
    )

    def __str__(self):
        return "%s Settings" % self.league


PLAYOFF_OPTIONS = (
    (0, "None"),
    (1, "Finals"),
    (2, "Semi-Finals"),
    (3, "Quarter-Finals"),
)


# -------------------------------------------------------------------------------
class Season(_BaseModel):
    league = models.ForeignKey(League, on_delete=models.CASCADE)
    name = models.CharField(max_length=255)
    tag = models.SlugField(
        help_text="The season will be accessible at /{league_tag}/season/{season_tag}/"
    )
    start_date = models.DateTimeField(blank=True, null=True)
    rounds = models.PositiveIntegerField()
    round_duration = models.DurationField(default=timedelta(days=7))
    boards = models.PositiveIntegerField(blank=True, null=True)
    playoffs = models.PositiveIntegerField(default=0, choices=PLAYOFF_OPTIONS)

    is_active = models.BooleanField(default=False)
    is_completed = models.BooleanField(default=False)
    registration_open = models.BooleanField(default=False)
    nominations_open = models.BooleanField(default=False)
    codes_per_captain_limit = models.PositiveIntegerField(
        default=20, help_text="Maximum number of invite codes each captain can create"
    )

    create_broadcast = models.BooleanField(
        default=False,
        help_text='Automatically update broadcasts. Run "create broadcast" for initial creation.',
    )
    broadcast_title_override = models.CharField(
        # max length from lichess api
        max_length=80,
        blank=True,
        null=True,
        help_text="Change the broadcast name. Leave empty for default.",
    )

    welcome_message = RichTextUploadingField(
        blank=True,
        help_text="Optional welcome message to display in the registration box. Supports rich text formatting.",
        verbose_name="Welcome Message",
    )

    class Meta:
        unique_together = (("league", "name"), ("league", "tag"))
        permissions = (
            ("manage_players", "Can manage players"),
            ("review_nominated_games", "Can review nominated games"),
        )
        ordering = ["is_completed", "league__name", "-name"]

    def __init__(self, *args, **kwargs):
        super(Season, self).__init__(*args, **kwargs)
        self.initial_rounds = self.rounds
        self.initial_round_duration = self.round_duration
        self.initial_start_date = self.start_date
        self.initial_is_completed = self.is_completed

    def last_season_alternates(self) -> set[Player]:
        start_date = self.start_date or timezone.now()
        last_season = (
            Season.objects.filter(league=self.league, start_date__lt=start_date)
            .order_by("-start_date")
            .first()
        )
        last_season_alts = (
            Alternate.objects.filter(season_player__season=last_season)
            .select_related("season_player__player")
            .nocache()
        )
        return {alt.season_player.player for alt in last_season_alts}

    def export_players(self):
        last_season_alts = self.last_season_alternates()

        def extract(sp):
            info = {
                "name": sp.player.lichess_username,
                "rating": sp.player.rating_for(self.league),
                "has_20_games": not sp.player.provisional_for(self.league),
                "in_slack": bool(sp.player.slack_user_id),
                "account_status": sp.player.account_status,
                "date_created": None,
                "friends": None,
                "avoid": None,
                "prefers_alt": False,
                "alt_fine": False,
                "previous_season_alternate": sp.player in last_season_alts,
            }
            reg = sp.registration
            if reg is not None:
                info.update(
                    {
                        "date_created": reg.date_created.isoformat(),
                        "friends": reg.friends,
                        "avoid": reg.avoid,
                        "prefers_alt": reg.alternate_preference == "alternate",
                        "alt_fine": reg.alternate_preference == "either",
                    }
                )
            return info

        season_players = (
            self.seasonplayer_set.filter(is_active=True)
            .select_related("player", "registration")
            .nocache()
        )
        return [extract(sp) for sp in season_players]

    def clean(self):
        if (
            self.league_id
            and self.league.competitor_type == "team"
            and self.boards is None
        ):
            raise ValidationError("Boards must be specified for a team season")

    def save(self, *args, **kwargs):
        # TODO: Add validation to prevent changes after a certain point
        new_obj = self.pk is None
        rounds_changed = self.pk is None or self.rounds != self.initial_rounds
        round_duration_changed = (
            self.pk is None or self.round_duration != self.initial_round_duration
        )
        start_date_changed = (
            self.pk is None or self.start_date != self.initial_start_date
        )
        is_completed_changed = (
            self.pk is None or self.is_completed != self.initial_is_completed
        )

        if self.is_completed and self.registration_open:
            self.registration_open = False
        super(Season, self).save(*args, **kwargs)

        if rounds_changed or round_duration_changed or start_date_changed:
            date = self.start_date
            for round_num in range(1, self.rounds + 1):
                next_date = date + self.round_duration if date is not None else None
                Round.objects.update_or_create(
                    season=self,
                    number=round_num,
                    defaults={"start_date": date, "end_date": next_date},
                )
                date = next_date

        if new_obj:
            # Create a default set of prizes. This may need to be modified in the future
            SeasonPrize.objects.create(season=self, rank=1)
            SeasonPrize.objects.create(season=self, rank=2)
            SeasonPrize.objects.create(season=self, rank=3)
            if self.league.competitor_type != "team":
                SeasonPrize.objects.create(season=self, max_rating=1600, rank=1)

        if is_completed_changed and self.is_completed:
            # Remove out of date prizes
            SeasonPrizeWinner.objects.filter(season_prize__season=self).delete()
            # Award prizes
            if self.league.is_team_league():
                team_scores = sorted(
                    TeamScore.objects.filter(team__season=self)
                    .select_related("team")
                    .nocache(),
                    reverse=True,
                )
                for prize in self.seasonprize_set.filter(max_rating=None):
                    if prize.rank <= len(team_scores):
                        # Award a prize to each team member
                        for member in team_scores[
                            prize.rank - 1
                        ].team.teammember_set.all():
                            SeasonPrizeWinner.objects.create(
                                season_prize=prize, player=member.player
                            )
            else:
                player_scores = sorted(
                    LonePlayerScore.objects.filter(season_player__season=self)
                    .select_related("season_player__player")
                    .nocache(),
                    key=lambda s: s.final_standings_sort_key(),
                    reverse=True,
                )
                for prize in self.seasonprize_set.all():
                    eligible_players = [
                        s.season_player.player
                        for s in player_scores
                        if prize.max_rating is None
                        or (
                            s.season_player.seed_rating is not None
                            and s.season_player.seed_rating < prize.max_rating
                        )
                    ]
                    if prize.rank <= len(eligible_players):
                        SeasonPrizeWinner.objects.create(
                            season_prize=prize, player=eligible_players[prize.rank - 1]
                        )

    def calculate_scores(self):
        if self.league.is_team_league():
            self._calculate_team_scores()
        else:
            self._calculate_lone_scores()

    def _calculate_team_scores(self):
        from heltour.tournament.db_to_structure import season_to_tournament_structure

<<<<<<< HEAD
        # Check if we have any completed rounds
        if not self.round_set.filter(is_completed=True).exists():
            # No completed rounds - reset all scores
            team_scores = TeamScore.objects.filter(team__season=self)
            for score in team_scores:
                score.playoff_score = 0
                score.match_count = 0
                score.match_points = 0
                score.game_points = 0
                score.head_to_head = 0
                score.games_won = 0
                score.sb_score = 0
                score.buchholz = 0
                score.save()
            return

        # Convert to tournament structure and calculate results
        tournament = season_to_tournament_structure(self)
        results = tournament.calculate_results()

        # Get configured tiebreaks
        tiebreak_order = self.league.get_team_tiebreaks()
=======
        last_round = None
        for round_ in self.round_set.filter(is_completed=True).order_by("number"):
            round_pairings = round_.teampairing_set.all()
            for team in Team.objects.filter(season=self):
                white_pairing = find(round_pairings, white_team_id=team.id)
                black_pairing = find(round_pairings, black_team_id=team.id)
                is_playoffs = round_.number > self.rounds - self.playoffs

                def increment_score(
                    round_opponent, round_points, round_opponent_points, round_wins
                ):
                    (
                        playoff_score,
                        match_count,
                        match_points,
                        game_points,
                        games_won,
                        _,
                        _,
                        _,
                        _,
                    ) = (
                        score_dict[(team.pk, last_round.number)]
                        if last_round is not None
                        else (0, 0, 0, 0, 0, 0, 0, None, 0)
                    )
                    round_match_points = 0
                    if round_opponent is None:
                        if not is_playoffs:
                            # Bye
                            match_points += 1
                            game_points += self.boards / 2
                    else:
                        if is_playoffs:
                            if round_points > round_opponent_points:
                                playoff_score += 2 ** (self.rounds - round_.number)
                            # TODO: Handle ties/tiebreaks somehow?
                        else:
                            match_count += 1
                            if round_points > round_opponent_points:
                                round_match_points = 2
                            elif round_points == round_opponent_points:
                                round_match_points = 1
                            match_points += round_match_points
                            game_points += round_points
                            games_won += round_wins
                    score_dict[(team.pk, round_.number)] = _TeamScoreState(
                        playoff_score,
                        match_count,
                        match_points,
                        game_points,
                        games_won,
                        round_match_points,
                        round_points,
                        round_opponent,
                        round_opponent_points,
                    )

                if white_pairing is not None:
                    increment_score(
                        white_pairing.black_team_id,
                        white_pairing.white_points,
                        white_pairing.black_points,
                        white_pairing.white_wins,
                    )
                elif black_pairing is not None:
                    increment_score(
                        black_pairing.white_team_id,
                        black_pairing.black_points,
                        black_pairing.white_points,
                        black_pairing.black_wins,
                    )
                else:
                    increment_score(None, 0, 0, 0)
            last_round = round_

        # Precalculate groups of tied teams for the tiebreaks
        tied_team_map = defaultdict(set)
        for team in Team.objects.filter(season=self):
            score_state = score_dict[(team.pk, last_round.number)]
            tied_team_map[(score_state.match_points, score_state.game_points)].add(
                team.pk
            )
>>>>>>> 1ac19d56

        # Calculate all tiebreaks
        tiebreak_results = tiebreaks.calculate_all_tiebreaks(results, tiebreak_order)

        # Update team scores with calculated values
        team_scores = TeamScore.objects.filter(team__season=self)
        for score in team_scores:
            if score.team_id in results:
                result = results[score.team_id]
                score.match_points = result.match_points
                score.game_points = result.game_points

                # Count games won from match results
                score.games_won = sum(mr.games_won for mr in result.match_results)

                # Count matches (excluding byes)
                score.match_count = sum(
                    1 for mr in result.match_results if not mr.is_bye
                )

                # TODO: Handle playoff_score - need to determine if we're in playoffs
                score.playoff_score = 0

                # Set tiebreak values
                tiebreak_values = tiebreak_results.get(score.team_id, {})
                score.sb_score = tiebreak_values.get("sonneborn_berger", 0)
                score.buchholz = tiebreak_values.get("buchholz", 0)
                score.head_to_head = tiebreak_values.get("head_to_head", 0)
            else:
                # Team has no results (no games played)
                score.playoff_score = 0
                score.match_count = 0
                score.match_points = 0
                score.game_points = 0
                score.games_won = 0
                score.sb_score = 0
<<<<<<< HEAD
                score.buchholz = 0
                score.head_to_head = 0

=======
            else:
                score_state = score_dict[(score.team_id, last_round.number)]
                score.playoff_score = score_state.playoff_score
                score.match_count = score_state.match_count
                score.match_points = score_state.match_points
                score.game_points = score_state.game_points
                score.games_won = score_state.games_won

                # Tiebreak calculations
                tied_team_set = tied_team_map[
                    (score_state.match_points, score_state.game_points)
                ]
                score.head_to_head = 0
                score.sb_score = 0
                for round_number in range(1, last_round.number + 1):
                    round_state = score_dict[(score.team_id, round_number)]
                    opponent = round_state.round_opponent
                    if opponent is not None:
                        if round_state.round_match_points == 2:
                            score.sb_score += score_dict[
                                (round_state.round_opponent, last_round.number)
                            ].match_points
                        elif round_state.round_match_points == 1:
                            score.sb_score += (
                                score_dict[
                                    (round_state.round_opponent, last_round.number)
                                ].match_points
                                / 2.0
                            )
                        if opponent in tied_team_set:
                            score.head_to_head += round_state.round_match_points
>>>>>>> 1ac19d56
            score.save()

    def _calculate_lone_scores(self):
        season_players = (
            SeasonPlayer.objects.filter(season=self)
            .select_related("loneplayerscore")
            .nocache()
        )
        seed_rating_dict = {sp.player_id: sp.seed_rating for sp in season_players}
        score_dict = {}
        last_round = None
        for round_ in self.round_set.filter(is_completed=True).order_by("number"):
            pairings = round_.loneplayerpairing_set.all().nocache()
            byes = PlayerBye.objects.filter(round=round_)
            for sp in season_players:
                white_pairing = find(pairings, white_id=sp.player_id)
                black_pairing = find(pairings, black_id=sp.player_id)
                bye = find(byes, player_id=sp.player_id)

                def increment_score(round_opponent, round_score, round_played):
                    total, mm_total, cumul, perf, _, _ = (
                        score_dict[(sp.player_id, last_round.number)]
                        if last_round is not None
                        else (0, 0, 0, PerfRatingCalc(), None, False)
                    )
                    total += round_score
                    cumul += total
                    if round_played:
                        mm_total += round_score
                        opp_rating = seed_rating_dict.get(round_opponent, None)
                        if opp_rating is not None:
                            perf.add_game(round_score, opp_rating)
                    else:
                        # Special cases for unplayed games
                        mm_total += 0.5
                        cumul -= round_score
                    score_dict[(sp.player_id, round_.number)] = _LoneScoreState(
                        total, mm_total, cumul, perf, round_opponent, round_played
                    )

                if white_pairing is not None:
                    increment_score(
                        white_pairing.black_id,
                        white_pairing.white_score() or 0,
                        white_pairing.game_played(),
                    )
                elif black_pairing is not None:
                    increment_score(
                        black_pairing.white_id,
                        black_pairing.black_score() or 0,
                        black_pairing.game_played(),
                    )
                elif bye is not None:
                    increment_score(None, bye.score(), False)
                else:
                    increment_score(None, 0, False)
            last_round = round_

        player_scores = [sp.get_loneplayerscore() for sp in season_players]

        for score in player_scores:
            player_id = score.season_player.player_id
            if last_round is None:
                score.points = 0
                score.tiebreak1 = 0
                score.tiebreak2 = 0
                score.tiebreak3 = 0
                score.tiebreak4 = 0
            else:
                score_state = score_dict[
                    (score.season_player.player_id, last_round.number)
                ]
                score.points = score_state.total

                # Tiebreak calculations

                opponent_scores = []
                opponent_cumuls = []
                for round_number in range(1, last_round.number + 1):
                    round_state = score_dict[(player_id, round_number)]
                    if (
                        round_state.round_played
                        and round_state.round_opponent is not None
                    ):
                        opponent_scores.append(
                            score_dict[
                                (round_state.round_opponent, last_round.number)
                            ].mm_total
                        )
                        opponent_cumuls.append(
                            score_dict[
                                (round_state.round_opponent, last_round.number)
                            ].cumul
                        )
                    else:
                        opponent_scores.append(0)
                opponent_scores.sort()

                # TB1: Modified Median
                median_scores = opponent_scores
                skip = 2 if last_round.number >= 9 else 1
                if score.points <= last_round.number / 2.0:
                    median_scores = median_scores[:-skip]
                if score.points >= last_round.number / 2.0:
                    median_scores = median_scores[skip:]
                score.tiebreak1 = sum(median_scores)

                # TB2: Solkoff
                score.tiebreak2 = sum(opponent_scores)

                # TB3: Cumulative
                score.tiebreak3 = score_state.cumul

                # TB4: Cumulative opponent
                score.tiebreak4 = sum(opponent_cumuls)

                # Performance rating
                score.perf_rating = score_state.perf.calculate()

            score.save()

    def is_started(self):
        return self.start_date is not None and self.start_date < timezone.now()

    def end_date(self):
        last_round = self.round_set.filter(number=self.rounds).first()
        if last_round is not None:
            return last_round.end_date
        return None

    def board_number_list(self):
        if self.boards is None:
            raise Exception("Tried to get board list but season.boards is None")
        return [n for n in range(1, self.boards + 1)]

    def alternates_manager_enabled(self):
        if not hasattr(self.league, "alternatesmanagersetting"):
            return False
        return self.league.alternatesmanagersetting.is_active

    def alternates_manager_setting(self):
        if not hasattr(self.league, "alternatesmanagersetting"):
            return None
        return self.league.alternatesmanagersetting

    def section_list(self):
        if not hasattr(self, "section"):
            return [self]
        return Season.objects.filter(
            section__section_group_id=self.section.section_group_id
        ).order_by("section__order")

    def section_group_name(self):
        if not hasattr(self, "section"):
            return self.name
        return self.section.section_group.name

    def get_broadcast_id(self, first_board: int = 1) -> str:
        if self.create_broadcast:
            bc = Broadcast.objects.filter(season=self, first_board=first_board)
            if bc.exists():
                return bc[0].lichess_id
        return ""

    def is_player_scheduled_league(self) -> bool:
        return self.league.is_player_scheduled_league()

    @classmethod
    def get_registration_season(cls, league, season=None):
        if season is not None and season.registration_open:
            return season
        else:
            return (
                cls.objects.filter(league=league, registration_open=True)
                .order_by("-start_date")
                .first()
            )

    @property
    def pairings(self):
        return (
            PlayerPairing.objects.filter(
                teamplayerpairing__team_pairing__round__season=self
            )
            | PlayerPairing.objects.filter(loneplayerpairing__round__season=self)
        ).nocache()

    def __str__(self):
        return self.name


_TeamScoreState = namedtuple(
    "_TeamScoreState",
    "playoff_score, match_count, match_points, game_points, games_won, round_match_points, round_points, round_opponent, round_opponent_points",
)
_LoneScoreState = namedtuple(
    "_LoneScoreState", "total, mm_total, cumul, perf, round_opponent, round_played"
)

# From https://www.fide.com/component/handbook/?id=174&view=article
# Used for performance rating calculations
fide_dp_lookup = [
    -800,
    -677,
    -589,
    -538,
    -501,
    -470,
    -444,
    -422,
    -401,
    -383,
    -366,
    -351,
    -336,
    -322,
    -309,
    -296,
    -284,
    -273,
    -262,
    -251,
    -240,
    -230,
    -220,
    -211,
    -202,
    -193,
    -184,
    -175,
    -166,
    -158,
    -149,
    -141,
    -133,
    -125,
    -117,
    -110,
    -102,
    -95,
    -87,
    -80,
    -72,
    -65,
    -57,
    -50,
    -43,
    -36,
    -29,
    -21,
    -14,
    -7,
    0,
    7,
    14,
    21,
    29,
    36,
    43,
    50,
    57,
    65,
    72,
    80,
    87,
    95,
    102,
    110,
    117,
    125,
    133,
    141,
    149,
    158,
    166,
    175,
    184,
    193,
    202,
    211,
    220,
    230,
    240,
    251,
    262,
    273,
    284,
    296,
    309,
    322,
    336,
    351,
    366,
    383,
    401,
    422,
    444,
    470,
    501,
    538,
    589,
    677,
    800,
]


def get_fide_dp(score, total):
    # Turn the score into a number from 0-100 (0 = 0%, 100 = 100%)
    lookup_index = max(min(int(round(100.0 * score / total)), 100), 0)
    # Use that number to get a rating difference from the FIDE lookup table
    return fide_dp_lookup[lookup_index]


class PerfRatingCalc:
    def __init__(self):
        self._score = 0
        self._game_count = 0
        self._opponent_ratings = []

    def merge(self, other):
        self._score += other._score
        self._game_count += other._game_count
        self._opponent_ratings += other._opponent_ratings

    def add_game(self, score, opponent_rating):
        self._score += score
        self._game_count += 1
        self._opponent_ratings.append(opponent_rating)

    def calculate(self):
        if self._game_count < 5:
            return None
        average_opp_rating = int(
            round(sum(self._opponent_ratings) / float(self._game_count))
        )
        dp = get_fide_dp(self._score, self._game_count)
        return average_opp_rating + dp

    def debug(self):
        return "%.1f / %d [%s]" % (
            self._score,
            self._game_count,
            ", ".join((str(r) for r in self._opponent_ratings)),
        )


# -------------------------------------------------------------------------------
class Round(_BaseModel):
    season = models.ForeignKey(Season, on_delete=models.CASCADE)
    number = models.PositiveIntegerField(verbose_name="round number")
    start_date = models.DateTimeField(blank=True, null=True)
    end_date = models.DateTimeField(blank=True, null=True)
    bulk_id = models.SlugField(default="", null=True, blank=True)

    publish_pairings = models.BooleanField(default=False)
    is_completed = models.BooleanField(default=False)

    class Meta:
        permissions = (("generate_pairings", "Can generate and review pairings"),)
        ordering = ["is_completed", "-start_date"]

    def __init__(self, *args, **kwargs):
        super(Round, self).__init__(*args, **kwargs)
        self.initial_is_completed = self.is_completed
        self.initial_publish_pairings = self.publish_pairings

    def save(self, *args, **kwargs):
        is_completed_changed = (
            self.pk is None
            and self.is_completed
            or self.is_completed != self.initial_is_completed
        )
        publish_pairings_changed = (
            self.pk is None
            and self.publish_pairings
            or self.publish_pairings != self.initial_publish_pairings
        )
        super(Round, self).save(*args, **kwargs)
        if is_completed_changed:
            self.season.calculate_scores()
        if publish_pairings_changed and self.publish_pairings and not self.is_completed:
            signals.do_pairings_published.send(Round, round_id=self.pk)

    @property
    def pairings(self):
        return (
            PlayerPairing.objects.filter(teamplayerpairing__team_pairing__round=self)
            | PlayerPairing.objects.filter(loneplayerpairing__round=self)
        ).nocache()

    def pairing_for(self, player):
        pairings = self.pairings
        return (pairings.filter(white=player) | pairings.filter(black=player)).first()

    def get_league(self):
        return self.season.league

    def is_team_league(self):
        return self.season.league.is_team_league()

    def get_broadcast_id(self, first_board: int = 1) -> str:
        return self.season.get_broadcast_id(first_board=first_board)

    def get_broadcast_round_id(self, first_board: int = 1) -> str:
        if not self.season.get_broadcast_id():
            return ""
        bc = Broadcast.objects.get(season=self.season, first_board=first_board)
        bcr = BroadcastRound.objects.filter(broadcast=bc, round_id=self)
        if bcr.exists():
            return bcr[0].lichess_id
        else:
            return ""

    def is_player_scheduled_league(self) -> bool:
        return self.get_league().is_player_scheduled_league()

    def get_board_update_deadline(self):
        """Get the deadline for board updates for this round"""
        if not self.start_date:
            return None

        try:
            league_setting = self.season.league.leaguesetting
            deadline_minutes = league_setting.board_update_deadline_minutes
        except LeagueSetting.DoesNotExist:
            deadline_minutes = 15  # Default fallback

        return self.start_date - timedelta(minutes=deadline_minutes)

    def is_board_update_allowed(self):
        """Check if board updates are allowed for this round"""
        deadline = self.get_board_update_deadline()
        if not deadline:
            return True  # No start date means no restrictions

        return timezone.now() < deadline

    def __str__(self):
        return "%s - Round %d" % (self.season, self.number)


# -------------------------------------------------------------------------------
class SectionGroup(_BaseModel):
    league = models.ForeignKey(League, on_delete=models.CASCADE)
    name = models.CharField(max_length=255)

    def __str__(self):
        return self.name


# -------------------------------------------------------------------------------
class Section(_BaseModel):
    season = models.OneToOneField(Season, on_delete=models.CASCADE)
    section_group = models.ForeignKey(SectionGroup, on_delete=models.CASCADE)
    name = models.CharField(max_length=255, verbose_name="section name")
    order = models.PositiveIntegerField()
    min_rating = models.PositiveIntegerField(blank=True, null=True)
    max_rating = models.PositiveIntegerField(blank=True, null=True)

    def clean(self):
        if (
            self.season
            and self.section_group
            and self.season.league_id != self.section_group.league_id
        ):
            raise ValidationError("Season and section group leagues must match")

    def is_eligible(self, player):
        rating = player.rating_for(self.season.league)
        if self.min_rating is not None and (rating is None or rating < self.min_rating):
            return False
        if self.max_rating is not None and (
            rating is None or rating >= self.max_rating
        ):
            return False
        return True

    def __str__(self):
        return "%s - %s" % (self.name, self.section_group.name)


# -------------------------------------------------------------------------------
class OauthToken(_BaseModel):
    access_token = models.CharField(max_length=4096)
    token_type = models.CharField(max_length=255)
    expires = models.DateTimeField()
    refresh_token = models.CharField(max_length=4096, blank=True)
    scope = models.TextField(blank=True)

    account_username = models.CharField(max_length=255)
    account_email = models.CharField(max_length=255, blank=True)

    def is_expired(self):
        return self.expires < timezone.now()

    def expire(self):
        self.expires = timezone.now() + timedelta(days=-1)
        self.save()

    def is_valid(self):
        return self.access_token is not None and not self.is_expired()

    def __str__(self):
        return self.account_username


username_validator = RegexValidator(r"^[\w-]+$")

ACCOUNT_STATUS_OPTIONS = (
    ("normal", "Normal"),
    ("tos_violation", "ToS Violation"),
    ("closed", "Closed"),
)


# -------------------------------------------------------------------------------
class Player(_BaseModel):
    lichess_username = models.CharField(
        max_length=255, validators=[username_validator], unique=True
    )
    rating = models.PositiveIntegerField(blank=True, null=True)
    games_played = models.PositiveIntegerField(blank=True, null=True)
    email = models.CharField(max_length=255, blank=True)
    is_active = models.BooleanField(default=True)
    slack_user_id = models.CharField(max_length=255, blank=True)
    timezone_offset = models.DurationField(blank=True, null=True)
    account_status = models.CharField(
        default="normal", max_length=31, choices=ACCOUNT_STATUS_OPTIONS
    )
    oauth_token = models.ForeignKey(OauthToken, null=True, on_delete=models.CASCADE)

    profile = JSONField(blank=True, null=True)

    date_first_agreed_to_tos = models.DateTimeField(blank=True, null=True)
    date_last_agreed_to_tos = models.DateTimeField(blank=True, null=True)

    def player_rating_display(self, league=None):
        return self.rating_for(league)

    @property
    def pairings(self):
        return (self.pairings_as_white.all() | self.pairings_as_black.all()).nocache()

    class Meta:
        ordering = ["lichess_username"]
        permissions = (
            ("change_player_details", "Can change player details"),
            ("invite_to_slack", "Can invite to slack"),
            ("link_slack", "Can manually link slack accounts"),
            ("dox", "Can see player emails"),
        )

    def __init__(self, *args, **kwargs):
        super(Player, self).__init__(*args, **kwargs)
        self.initial_account_status = self.account_status

    def save(self, *args, **kwargs):
        account_status_changed = (
            self.pk and self.account_status != self.initial_account_status
        )
        super(Player, self).save(*args, **kwargs)
        if account_status_changed:
            signals.player_account_status_changed.send(
                Player,
                instance=self,
                old_value=self.initial_account_status,
                new_value=self.account_status,
            )

    def update_profile(self, user_meta):
        classical = user_meta.get("perfs", {}).get("classical")
        if classical is not None:
            self.rating = classical["rating"]
            self.games_played = classical["games"]
        is_closed = user_meta.get("disabled", False)
        is_tosViolation = user_meta.get("tosViolation", False)
        self.account_status = (
            "closed" if is_closed else "tos_violation" if is_tosViolation else "normal"
        )

        # profile is used to get rating data which should not be updated anymore once an account is closed.
        if not is_closed:
            self.profile = user_meta
        self.save()

    def profile_update_after(self) -> datetime:
        # lichess gives us "seenAt" in miliseconds as the last time the user was online
        # thus, the profile was last updated *after* this seenAt.
        seenAt = (self.profile or {}).get("seenAt")
        if seenAt is not None:
            return datetime.utcfromtimestamp(seenAt / 1000)
        return None

    @classmethod
    def get_or_create(cls, lichess_username):
        player, _ = Player.objects.get_or_create(
            lichess_username__iexact=lichess_username,
            defaults={"lichess_username": lichess_username},
        )
        return player

    @classmethod
    def link_slack_account(cls, lichess_username, slack_user_id):
        player = Player.get_or_create(lichess_username)
        if player.slack_user_id == slack_user_id:
            # No change needed
            return False
        with reversion.create_revision():
            reversion.set_comment("Link slack account")
            player.slack_user_id = slack_user_id
            player.save()
            signals.slack_account_linked.send(
                sender=cls,
                lichess_username=lichess_username,
                slack_user_id=slack_user_id,
            )
            return True

    def is_available_for(self, round_):
        return not PlayerAvailability.objects.filter(
            round=round_, player=self, is_available=False
        ).exists()

    def rating_for(self, league):
        if league:
            if self.profile is None:
                # some admin screens cannot handle a None rating, so we return 0 instead.
                # self.profile is only None if the player profile has never been downloaded
                # from lichess or the account had already been closed at that first download.
                return 0
            return (
                self.profile.get("perfs", {})
                .get(league.rating_type, {})
                .get("rating", 0)
            )
        return self.rating

    def games_played_for(self, league):
        if league:
            if self.profile is None:
                return None
            return (
                self.profile.get("perfs", {}).get(league.rating_type, {}).get("games")
            )

        return self.games_played  # classical

    def provisional_for(self, league):
        if self.profile is None:
            return True
        perf = self.profile.get("perfs", {}).get(league.rating_type)
        if perf is None:
            return True
        return perf.get("prov", False)

    @property
    def timezone_str(self):
        if self.timezone_offset is None:
            return "?"
        seconds = self.timezone_offset.total_seconds()
        sign = "-" if seconds < 0 else "+"
        hours = abs(seconds) / 3600
        minutes = (abs(seconds) % 3600) / 60
        return "UTC%s%02d:%02d" % (sign, hours, minutes)

    def get_season_prizes(self, league):
        return SeasonPrize.objects.filter(
            season__league=league, seasonprizewinner__player=self
        ).order_by("rank", "-season")

    def agreed_to_tos(self):
        now = timezone.now()
        # Update
        me = Player.objects.filter(pk=self.pk)
        me.update(date_last_agreed_to_tos=now)
        me.filter(date_first_agreed_to_tos__isnull=True).update(
            date_first_agreed_to_tos=now
        )

    def get_access_token(self):
        if self.oauth_token is None:
            return None
        return self.oauth_token.access_token

    def token_valid(self):
        if self.oauth_token is None:
            return False
        return self.oauth_token.is_valid()

    def __str__(self):
        if self.rating is None:
            return self.lichess_username
        else:
            return "%s (%d)" % (self.lichess_username, self.rating)

    def __lt__(self, other):
        return self.lichess_username.lower() < other.lichess_username.lower()


# -------------------------------------------------------------------------------
class PlayerSetting(_BaseModel):
    player = models.OneToOneField(Player, on_delete=models.CASCADE)

    dark_mode = models.BooleanField(default=False)
    zen_mode = models.BooleanField(default=False)


# -------------------------------------------------------------------------------
class LeagueModerator(_BaseModel):
    league = models.ForeignKey(League, on_delete=models.CASCADE)
    player = models.ForeignKey(Player, on_delete=models.CASCADE)

    is_active = models.BooleanField(default=True)
    send_contact_emails = models.BooleanField(default=True)

    class Meta:
        unique_together = ("league", "player")

    def __str__(self):
        return "%s - %s" % (self.league, self.player.lichess_username)


ROUND_CHANGE_OPTIONS = (
    ("register", "Register"),
    ("withdraw", "Withdraw"),
    ("half-point-bye", "Half-Point Bye"),
)


# -------------------------------------------------------------------------------
class PlayerLateRegistration(_BaseModel):
    round = models.ForeignKey(Round, on_delete=models.CASCADE)
    player = models.ForeignKey(Player, on_delete=models.CASCADE)
    retroactive_byes = models.PositiveIntegerField(default=0)
    late_join_points = ScoreField(default=0)

    class Meta:
        unique_together = ("round", "player")

    def perform_registration(self):
        with transaction.atomic():
            # Set the SeasonPlayer as active
            sp, _ = SeasonPlayer.objects.get_or_create(
                season=self.round.season, player=self.player
            )
            sp.is_active = True
            if sp.seed_rating is None:
                sp.seed_rating = self.player.rating_for(self.round.season.league)
            sp.save()

            # Create any retroactive byes (but don't overwrite existing byes/pairings)
            rounds = self.round.season.round_set.all()
            for i in range(self.retroactive_byes):
                round_number = self.round.number - i - 1
                if round_number < 1:
                    # Too many byes specified, we can just skip them
                    break
                round_ = find(rounds, number=round_number)
                pairings = round_.loneplayerpairing_set.filter(
                    white=self.player
                ) | round_.loneplayerpairing_set.filter(black=self.player)
                byes = round_.playerbye_set.filter(player=self.player)
                if pairings.count() == 0 and byes.count() == 0:
                    PlayerBye.objects.create(
                        round=round_, player=self.player, type="half-point-bye"
                    )

            # Set the late-join points
            score = sp.get_loneplayerscore()
            score.late_join_points = max(score.late_join_points, self.late_join_points)
            score.save()

    def save(self, *args, **kwargs):
        super(PlayerLateRegistration, self).save(*args, **kwargs)
        if self.round.publish_pairings and not self.round.is_completed:
            self.perform_registration()

    def clean(self):
        if self.round_id and self.round.season.league.is_team_league():
            raise ValidationError(
                "Player late registrations can only be created for lone leagues"
            )

    def __str__(self):
        return "%s - %s" % (self.round, self.player)


# -------------------------------------------------------------------------------
class PlayerWithdrawal(_BaseModel):
    round = models.ForeignKey(Round, on_delete=models.CASCADE)
    player = models.ForeignKey(Player, on_delete=models.CASCADE)

    class Meta:
        unique_together = ("round", "player")

    def perform_withdrawal(self):
        with transaction.atomic():
            # Set the SeasonPlayer as inactive
            sp, _ = SeasonPlayer.objects.get_or_create(
                season=self.round.season, player=self.player
            )
            sp.is_active = False
            sp.save()

            # Delete pairings and give opponents byes
            for pairing in self.round.loneplayerpairing_set.filter(white=self.player):
                PlayerBye.objects.create(
                    round=self.round,
                    player=pairing.black,
                    type="full-point-pairing-bye",
                )
                pairing.delete()
            for pairing in self.round.loneplayerpairing_set.filter(black=self.player):
                PlayerBye.objects.create(
                    round=self.round,
                    player=pairing.white,
                    type="full-point-pairing-bye",
                )
                pairing.delete()

    def perform_team_season_withdrawal(self):
        SeasonPlayer.withdraw_from_team_season(round=self.round, player=self.player)

    def save(self, *args, **kwargs):
        if self.round.season.league.is_team_league():
            self.perform_team_season_withdrawal()
        super(PlayerWithdrawal, self).save(*args, **kwargs)
        if self.round.publish_pairings and not self.round.is_completed:
            self.perform_withdrawal()

    def clean(self):
        if self.round_id and self.round.season.league.is_team_league():
            raise ValidationError(
                "Player withdrawals can only be created for lone leagues"
            )

    def __str__(self):
        return "%s - %s" % (self.round, self.player)


BYE_TYPE_OPTIONS = (
    ("full-point-pairing-bye", "Full-Point Bye (Pairing)"),
    ("full-point-bye", "Full-Point Bye"),
    ("half-point-bye", "Half-Point Bye"),
    ("zero-point-bye", "Zero-Point Bye"),
)


# -------------------------------------------------------------------------------
class PlayerBye(_BaseModel):
    round = models.ForeignKey(Round, on_delete=models.CASCADE)
    player = models.ForeignKey(Player, on_delete=models.CASCADE)
    type = models.CharField(max_length=31, choices=BYE_TYPE_OPTIONS)
    player_rank = models.PositiveIntegerField(blank=True, null=True)
    player_rating = models.PositiveIntegerField(blank=True, null=True)

    class Meta:
        unique_together = ("round", "player")

    def __init__(self, *args, **kwargs):
        super(PlayerBye, self).__init__(*args, **kwargs)
        self.initial_round_id = self.round_id
        self.initial_player_id = self.player_id
        self.initial_type = self.type

    def player_rating_display(self, league=None):
        if self.player_rating is not None:
            return self.player_rating
        else:
            if league is None:
                league = self.round.season.league
            return self.player.rating_for(league)

    def refresh_rank(self, rank_dict=None):
        if rank_dict is None:
            rank_dict = lone_player_pairing_rank_dict(self.round.season)
        self.player_rank = rank_dict.get(self.player_id, None)

    def score(self):
        if self.type == "full-point-bye" or self.type == "full-point-pairing-bye":
            return 1
        elif self.type == "half-point-bye":
            return 0.5
        else:
            return 0

    def __str__(self):
        return "%s - %s" % (self.player, self.get_type_display())

    def save(self, *args, **kwargs):
        round_changed = self.pk is None or self.round_id != self.initial_round_id
        player_changed = self.pk is None or self.player_id != self.initial_player_id
        type_changed = self.pk is None or self.type != self.initial_type
        if (round_changed or player_changed) and self.round.publish_pairings:
            if not self.round.is_completed:
                self.refresh_rank()
            else:
                self.player_rank = None
        if player_changed:
            self.player_rating = None
        super(PlayerBye, self).save(*args, **kwargs)
        if (
            round_changed or player_changed or type_changed
        ) and self.round.is_completed:
            self.round.season.calculate_scores()

    def delete(self, *args, **kwargs):
        round_ = self.round
        super(PlayerBye, self).delete(*args, **kwargs)
        if round_.is_completed:
            round_.season.calculate_scores()

    def clean(self):
        if self.round_id and self.round.season.league.is_team_league():
            raise ValidationError("Player byes can only be created for lone leagues")


# -------------------------------------------------------------------------------
class Team(_BaseModel):
    season = models.ForeignKey(Season, on_delete=models.CASCADE)
    number = models.PositiveIntegerField(verbose_name="team number")
    name = models.CharField(max_length=255, verbose_name="team name")
    slack_channel = models.CharField(max_length=255, blank=True)
    is_active = models.BooleanField(default=True)

    seed_rating = models.PositiveIntegerField(blank=True, null=True)

    # Captain-provided team information
    company_name = models.CharField(max_length=255, verbose_name="Company name")
    company_address = models.TextField(
        blank=True, verbose_name="Company office address"
    )
    team_contact_email = models.EmailField(
        blank=True, verbose_name="Team contact email"
    )
    team_contact_number = PhoneNumberField(
        blank=True, verbose_name="Team contact number"
    )

    class Meta:
        unique_together = (("season", "number"), ("season", "name"))
        ordering = ("season__is_completed", "-season__start_date")

    def get_teamscore(self):
        try:
            return self.teamscore
        except TeamScore.DoesNotExist:
            return TeamScore.objects.create(team=self)

    def boards(self):
        team_members = self.teammember_set.all()
        return [
            (n, find(team_members, board_number=n))
            for n in Season.objects.get(pk=self.season_id).board_number_list()
        ]

    def average_rating(self):
        n = 0
        total = 0.0
        for _, board in self.boards():
            if board is not None:
                rating = board.player.rating_for(self.season.league)
                if rating is not None:
                    n += 1
                    total += rating
        return total / n if n > 0 else None

    def get_mean(self):
        return self.average_rating()

    def captain(self):
        return self.teammember_set.filter(is_captain=True).first()

    def get_teampairing(self, round_):
        return (
            round_.teampairing_set.filter(white_team=self)
            | round_.teampairing_set.filter(black_team=self)
        ).first()

    def get_opponent(self, round_):
        team_pairing = self.get_teampairing(round_)
        if team_pairing is None:
            return None
        if team_pairing.white_team != self:
            return team_pairing.white_team
        if team_pairing.black_team != self:
            return team_pairing.black_team
        return None

    @property
    def pairings(self):
        return self.pairings_as_white.all() | self.pairings_as_black.all()

    def get_upcoming_round(self):
        """Get the next upcoming round for this team (including currently active rounds)"""
        return (
            Round.objects.filter(
                season=self.season, is_completed=False, start_date__isnull=False
            )
            .order_by("start_date")
            .first()
        )

    @property
    def open_board_numbers(self):
        """Get list of board numbers without assigned players"""
        assigned_boards = set(
            self.teammember_set.values_list("board_number", flat=True)
        )
        return [n for n in range(1, self.season.boards + 1) if n not in assigned_boards]

    def __str__(self):
        return "%s - %s" % (self.season, self.name)


BOARD_NUMBER_OPTIONS = (
    (1, "1"),
    (2, "2"),
    (3, "3"),
    (4, "4"),
    (5, "5"),
    (6, "6"),
    (7, "7"),
    (8, "8"),
    (9, "9"),
    (10, "10"),
    (11, "11"),
    (12, "12"),
)


# -------------------------------------------------------------------------------
class TeamMember(_BaseModel):
    team = models.ForeignKey(Team, on_delete=models.CASCADE)
    player = models.ForeignKey(Player, on_delete=models.CASCADE)
    board_number = models.PositiveIntegerField(choices=BOARD_NUMBER_OPTIONS)
    is_captain = models.BooleanField(default=False)
    is_vice_captain = models.BooleanField(default=False)

    player_rating = models.PositiveIntegerField(null=True, blank=True)

    class Meta:
        unique_together = ("team", "board_number")

    def __init__(self, *args, **kwargs):
        super(TeamMember, self).__init__(*args, **kwargs)
        self.initial_player_id = self.player_id

    def player_rating_display(self, league=None):
        if self.player_rating is not None:
            return self.player_rating
        else:
            if league is None:
                league = self.team.season.league
            return self.player.rating_for(league)

    def save(self, *args, **kwargs):
        player_changed = self.pk is None or self.player_id != self.initial_player_id
        if player_changed:
            self.player_rating = None
        super(TeamMember, self).save(*args, **kwargs)

        # A little trick here to add a corresponding entry to the team model's history when using reversion
        self.team.save()

    def delete(self, *args, **kwargs):
        super(TeamMember, self).delete(*args, **kwargs)
        self.team.save()

    def clean(self):
        if (
            self.team_id
            and self.player_id
            and not SeasonPlayer.objects.filter(
                season=self.team.season, player=self.player
            ).exists()
        ):
            raise ValidationError("Team member must be a player in the season")

    def __str__(self):
        return "%s%s" % (
            self.player,
            " (C)" if self.is_captain else " (V)" if self.is_vice_captain else "",
        )
<<<<<<< HEAD


# -------------------------------------------------------------------------------
class TeamBye(_BaseModel):
    round = models.ForeignKey(Round, on_delete=models.CASCADE)
    team = models.ForeignKey(Team, on_delete=models.CASCADE)
    type = models.CharField(max_length=31, choices=BYE_TYPE_OPTIONS)

    class Meta:
        unique_together = ("round", "team")

    def score(self):
        if self.type == "full-point-pairing-bye":
            return 1
        else:
            return 0

    def __str__(self):
        return "%s - %s" % (self.round, self.team)
=======
>>>>>>> 1ac19d56


# -------------------------------------------------------------------------------
class TeamScore(_BaseModel):
    team = models.OneToOneField(Team, on_delete=models.CASCADE)
    match_count = models.PositiveIntegerField(default=0)
    match_points = models.PositiveIntegerField(default=0)
    game_points = ScoreField(default=0)

    playoff_score = models.PositiveIntegerField(default=0)
    head_to_head = models.PositiveIntegerField(default=0)
    games_won = models.PositiveIntegerField(default=0)
    sb_score = ScoreField(default=0)
    buchholz = ScoreField(default=0)

    def match_points_display(self):
        return str(self.match_points)

    def game_points_display(self):
        return "%g" % self.game_points

    def head_to_head_display(self):
        return str(self.head_to_head)

    def games_won_display(self):
        return str(self.games_won)

    def sb_score_display(self):
        return "%g" % self.sb_score

    def buchholz_display(self):
        return "%g" % self.buchholz

    def get_tiebreak_display(self, tiebreak_name):
        """Get display value for a specific tiebreak"""
        display_methods = {
            "game_points": self.game_points_display,
            "head_to_head": self.head_to_head_display,
            "games_won": self.games_won_display,
            "sonneborn_berger": self.sb_score_display,
            "buchholz": self.buchholz_display,
        }
        method = display_methods.get(tiebreak_name)
        return method() if method else ""

    def pairing_sort_key(self):
<<<<<<< HEAD
        # Get the league's configured tiebreaks
        league = self.team.season.league
        tiebreaks = league.get_team_tiebreaks()

        # Build the sort key based on configured tiebreaks
        sort_key = [
            self.playoff_score,
            self.match_points,
        ]  # Always sort by playoff score and match points first

        tiebreak_values = {
            "game_points": self.game_points,
            "head_to_head": self.head_to_head,
            "games_won": self.games_won,
            "sonneborn_berger": self.sb_score,
            "buchholz": self.buchholz,
        }

        # Add configured tiebreaks in order
        for tiebreak in tiebreaks:
            if tiebreak in tiebreak_values:
                sort_key.append(tiebreak_values[tiebreak])

        # Always use seed rating as final tiebreak
        sort_key.append(self.team.seed_rating)

        return tuple(sort_key)
=======
        return (
            self.playoff_score,
            self.match_points,
            self.game_points,
            self.head_to_head,
            self.games_won,
            self.sb_score,
            self.team.seed_rating,
        )
>>>>>>> 1ac19d56

    def round_scores(self):
        white_pairings = self.team.pairings_as_white.all()
        black_pairings = self.team.pairings_as_black.all()
        for round_ in Round.objects.filter(season_id=self.team.season_id).order_by(
            "number"
        ):
            if round_ is None or not round_.is_completed:
                yield None, None, None
                continue
            points = None
            opp_points = None
            white_pairing = find(white_pairings, round_id=round_.id)
            black_pairing = find(black_pairings, round_id=round_.id)
            if white_pairing is not None:
                points = white_pairing.white_points
                opp_points = white_pairing.black_points
            if black_pairing is not None:
                points = black_pairing.black_points
                opp_points = black_pairing.white_points
            yield points, opp_points, round_.number

    def cross_scores(self, sorted_teams=None):
        if sorted_teams is None:
            sorted_teams = Team.objects.filter(season_id=self.team.season_id).order_by(
                "number"
            )
        white_pairings = self.team.pairings_as_white.all()
        black_pairings = self.team.pairings_as_black.all()
        for other_team in sorted_teams:
            white_pairing = find(white_pairings, black_team_id=other_team.pk)
            black_pairing = find(black_pairings, white_team_id=other_team.pk)
            points = None
            opp_points = None
            round_num = None
            if white_pairing is not None and white_pairing.round.is_completed:
                points = white_pairing.white_points
                opp_points = white_pairing.black_points
                round_num = white_pairing.round.number
            if black_pairing is not None and black_pairing.round.is_completed:
                points = black_pairing.black_points
                opp_points = black_pairing.white_points
                round_num = black_pairing.round.number
            yield other_team.number, points, opp_points, round_num

    def __str__(self):
        return "%s" % (self.team)

    def __lt__(self, other):
<<<<<<< HEAD
        return self.pairing_sort_key() < other.pairing_sort_key()
=======
        return (
            self.playoff_score,
            self.match_points,
            self.game_points,
            self.head_to_head,
            self.games_won,
            self.sb_score,
        ) < (
            other.playoff_score,
            other.match_points,
            other.game_points,
            other.head_to_head,
            other.games_won,
            other.sb_score,
        )
>>>>>>> 1ac19d56


# -------------------------------------------------------------------------------
class TeamPairing(_BaseModel):
    white_team = models.ForeignKey(
        Team, related_name="pairings_as_white", on_delete=models.CASCADE
    )
    black_team = models.ForeignKey(
        Team, related_name="pairings_as_black", on_delete=models.CASCADE
    )
    round = models.ForeignKey(Round, on_delete=models.CASCADE)
    pairing_order = models.PositiveIntegerField()

    white_points = ScoreField(default=0)
    white_wins = models.PositiveIntegerField(default=0)
    black_points = ScoreField(default=0)
    black_wins = models.PositiveIntegerField(default=0)

    class Meta:
        unique_together = ("white_team", "black_team", "round")

    def __init__(self, *args, **kwargs):
        super(TeamPairing, self).__init__(*args, **kwargs)
        self.initial_white_points = self.white_points
        self.initial_black_points = self.black_points

    def save(self, *args, **kwargs):
        points_changed = (
            self.pk is None
            or self.white_points != self.initial_white_points
            or self.black_points != self.initial_black_points
        )
        super(TeamPairing, self).save(*args, **kwargs)
        if points_changed and self.round.is_completed:
            self.round.season.calculate_scores()

    def clean(self):
        if (
            self.white_team_id
            and self.black_team_id
            and self.white_team.season != self.round.season
            or self.black_team.season != self.round.season
        ):
            raise ValidationError("Round and team seasons must match")

    def refresh_points(self):
        self.white_points = 0
        self.black_points = 0
        self.white_wins = 0
        self.black_wins = 0
        for pairing in self.teamplayerpairing_set.all().nocache():
            if pairing.board_number % 2 == 1:
                self.white_points += pairing.white_score() or 0
                self.black_points += pairing.black_score() or 0
                if pairing.white_score() == 1:
                    self.white_wins += 1
                if pairing.black_score() == 1:
                    self.black_wins += 1
            else:
                self.white_points += pairing.black_score() or 0
                self.black_points += pairing.white_score() or 0
                if pairing.black_score() == 1:
                    self.white_wins += 1
                if pairing.white_score() == 1:
                    self.black_wins += 1

    def white_points_display(self):
        return "%g" % self.white_points

    def black_points_display(self):
        return "%g" % self.black_points

    def season_name(self):
        return "%s" % self.round.season.name

    def round_number(self):
        return "%d" % self.round.number

    def white_team_name(self):
        return "%s" % self.white_team.name

    def black_team_name(self):
        return "%s" % self.black_team.name

    def __str__(self):
        return "%s - %s - %s" % (self.round, self.white_team.name, self.black_team.name)


# Game link structure:
# 1. (Optional) http/s prefix
# 2. (Optional) Subdomain, e.g. "en."
# 3. "lichess.org/" – fetched from settings
# 4. The gameid (8 chars)
# 5. (Optional) Extended id for games in progress (4 chars)
# 6. (Optional) Any junk at the end, e.g. "/black", etc.
game_link_regex = re.compile(
    rf"^(https?://)?([a-z]+\.)?{settings.LICHESS_NAME}\.{settings.LICHESS_TOPLEVEL}/([A-Za-z0-9]{{8}})([A-Za-z0-9]{{4}})?([/#\?].*)?$"
)
game_link_validator = RegexValidator(game_link_regex)


def get_gameid_from_gamelink(gamelink):
    if gamelink is None or gamelink == "":
        return None
    match = game_link_regex.match(gamelink)
    if match is None:
        return None
    return match.group(3)


def get_gamelink_from_gameid(gameid):
    return f"{settings.LICHESS_DOMAIN}{gameid}"


def normalize_gamelink(gamelink):
    if gamelink == "":
        return gamelink, True
    gameid = get_gameid_from_gamelink(gamelink)
    if gameid is None:
        return gamelink, False
    return get_gamelink_from_gameid(gameid), True


RESULT_OPTIONS = (
    ("1-0", "1-0"),
    ("1/2-1/2", "\u00bd-\u00bd"),
    ("0-1", "0-1"),
    ("1X-0F", "1X-0F"),
    ("1/2Z-1/2Z", "\u00bdZ-\u00bdZ"),
    ("0F-1X", "0F-1X"),
    ("0F-0F", "0F-0F"),
)

TV_STATE_OPTIONS = (
    ("default", "Default"),
    ("hide", "Hide"),
    ("has_moves", "Has Moves"),
)


# -------------------------------------------------------------------------------
class PlayerPairing(_BaseModel):
    white = models.ForeignKey(
        Player,
        blank=True,
        null=True,
        related_name="pairings_as_white",
        on_delete=models.CASCADE,
    )
    black = models.ForeignKey(
        Player,
        blank=True,
        null=True,
        related_name="pairings_as_black",
        on_delete=models.CASCADE,
    )
    white_rating = models.PositiveIntegerField(blank=True, null=True)
    black_rating = models.PositiveIntegerField(blank=True, null=True)

    result = models.CharField(max_length=16, blank=True, choices=RESULT_OPTIONS)
    game_link = models.URLField(
        max_length=1024, blank=True, validators=[game_link_validator]
    )
    scheduled_time = models.DateTimeField(blank=True, null=True)
    # *_confirmed: whether the player confirmed the scheduled time, so we may start games automatically.
    white_confirmed = models.BooleanField(default=False)
    black_confirmed = models.BooleanField(default=False)
    # whether we added the game to a croadcast
    broadcasted = models.BooleanField(default=False)

    colors_reversed = models.BooleanField(default=False)

    # We do not want to mark players as unresponsive if their opponents got assigned after round start
    date_player_changed = models.DateTimeField(blank=True, null=True)

    tv_state = models.CharField(
        max_length=31, default="default", choices=TV_STATE_OPTIONS
    )

    def __init__(self, *args, **kwargs):
        super(PlayerPairing, self).__init__(*args, **kwargs)
        self.initial_result = "" if self.pk is None else self.result
        self.initial_white_id = None if self.pk is None else self.white_id
        self.initial_black_id = None if self.pk is None else self.black_id
        self.initial_game_link = "" if self.pk is None else self.game_link
        self.initial_scheduled_time = None if self.pk is None else self.scheduled_time

    def white_rating_display(self, league=None):
        if self.white_rating is not None:
            return self.white_rating
        elif self.white is not None:
            if league is None:
                round_ = self.get_round()
                if round_ is not None:
                    league = round_.season.league
            return self.white.rating_for(league)
        else:
            return None

    def black_rating_display(self, league=None):
        if self.black_rating is not None:
            return self.black_rating
        elif self.black is not None:
            if league is None:
                round_ = self.get_round()
                if round_ is not None:
                    league = round_.season.league
            return self.black.rating_for(league)
        else:
            return None

    def white_display(self):
        if not self.white:
            return "?"
        if self.white_rating:
            return "%s (%d)" % (self.white.lichess_username, self.white_rating)
        else:
            return self.white

    def get_white_access_token(self):
        return self.white.get_access_token()

    def get_black_access_token(self):
        return self.black.get_access_token()

    def get_white_oauth_token(self):
        return self.white.oauth_token

    def get_black_oauth_token(self):
        return self.black.oauth_token

    def tokens_valid(self):
        return self.white.token_valid() and self.black.token_valid()

    def black_display(self):
        if not self.black:
            return "?"
        if self.black_rating:
            return "%s (%d)" % (self.black.lichess_username, self.black_rating)
        else:
            return self.black

    def white_score(self):
        if self.result == "1-0" or self.result == "1X-0F":
            return 1 if not self.colors_reversed else 0
        elif self.result == "0-1" or self.result == "0F-1X" or self.result == "0F-0F":
            return 0 if not self.colors_reversed else 1
        elif self.result == "1/2-1/2" or self.result == "1/2Z-1/2Z":
            return 0.5
        return None

    def black_score(self):
        if self.result == "0-1" or self.result == "0F-1X":
            return 1 if not self.colors_reversed else 0
        elif self.result == "1-0" or self.result == "1X-0F" or self.result == "0F-0F":
            return 0 if not self.colors_reversed else 1
        elif self.result == "1/2-1/2" or self.result == "1/2Z-1/2Z":
            return 0.5
        return None

    def result_display(self):
        if not self.result:
            return ""
        result = self.result.replace("1/2", "\u00bd")
        if self.colors_reversed:
            result += "*"
        return result

    def game_played(self):
        return self.result in ("1-0", "1/2-1/2", "0-1")

    def game_id(self):
        return get_gameid_from_gamelink(self.game_link)

    def get_round(self):
        if hasattr(self, "teamplayerpairing"):
            return self.teamplayerpairing.team_pairing.round
        if hasattr(self, "loneplayerpairing"):
            return self.loneplayerpairing.round
        return None

    def get_league(self):
        if hasattr(self, "teamplayerpairing"):
            return self.teamplayerpairing.team_pairing.round.get_league()
        if hasattr(self, "loneplayerpairing"):
            return self.loneplayerpairing.round.get_league()
        return None

    def get_player_presence(self, player):
        presence = self.playerpresence_set.filter(player=player).first()
        if not presence:
            presence = PlayerPresence.objects.create(
                pairing=self, player=player, round=self.get_round()
            )
        return presence

    def pairing_changed_after_round_start(self):
        if self.date_player_changed is None:
            return False
        else:
            return self.date_player_changed > self.get_round().start_date

    def __str__(self):
        return "%s - %s" % (self.white_display(), self.black_display())

    def update_available_upon_schedule(self, player_id):
        # set players available if game gets scheduled and they are unavailable,
        # do not set a player with a red card available, though.
        if not SeasonPlayer.objects.filter(
            player__id=player_id, season=self.get_round().season, games_missed__gte=2
        ).exists():
            PlayerAvailability.objects.filter(
                player__id=player_id, round=self.get_round()
            ).update(is_available=True)

    def save(self, *args, **kwargs):
        result_changed = self.result != self.initial_result
        white_changed = self.white_id != self.initial_white_id
        black_changed = self.black_id != self.initial_black_id
        game_link_changed = self.game_link != self.initial_game_link
        scheduled_time_changed = self.scheduled_time != self.initial_scheduled_time

        if game_link_changed:
            self.game_link, _ = normalize_gamelink(self.game_link)
            self.tv_state = "default"
        if white_changed or black_changed or game_link_changed:
            self.white_rating = None
            self.black_rating = None

        # we only want to set date_player_changed if a player was changed after the initial creation of the pairing
        if (white_changed and self.initial_white_id is not None) or (
            black_changed and self.initial_black_id is not None
        ):
            self.date_player_changed = timezone.now()

        # We also want the players to confirm (again) if the scheduled time changes.
        if scheduled_time_changed:
            self.white_confirmed = False
            self.black_confirmed = False

        super(PlayerPairing, self).save(*args, **kwargs)

        if hasattr(self, "teamplayerpairing") and result_changed:
            self.teamplayerpairing.team_pairing.refresh_points()
            self.teamplayerpairing.team_pairing.save()
        if hasattr(self, "loneplayerpairing"):
            lpp = LonePlayerPairing.objects.nocache().get(pk=self.loneplayerpairing.pk)
            if result_changed and lpp.round.is_completed:
                lpp.round.season.calculate_scores()
            # If the players for a PlayerPairing in the current round are edited, then we can update the player ranks
            if (
                (white_changed or black_changed)
                and lpp.round.publish_pairings
                and not lpp.round.is_completed
            ):
                lpp.refresh_ranks()
                lpp.save()
            # If the players for a PlayerPairing in a previous round are edited, then the player ranks will be out of
            # date but we can't recalculate them
            if white_changed and lpp.round.is_completed:
                lpp.white_rank = None
                lpp.save()
            if black_changed and lpp.round.is_completed:
                lpp.black_rank = None
                lpp.save()
        if result_changed and (
            result_is_forfeit(self.result) or result_is_forfeit(self.initial_result)
        ):
            signals.pairing_forfeit_changed.send(sender=self.__class__, instance=self)
        # Update scheduled notifications based on the scheduled time
        if scheduled_time_changed:
            league = self.get_round().season.league
            # Calling the save method triggers the logic to recreate notifications
            white_setting = PlayerNotificationSetting.get_or_default(
                player_id=self.white_id, type="before_game_time", league=league
            )
            white_setting.save()
            black_setting = PlayerNotificationSetting.get_or_default(
                player_id=self.black_id, type="before_game_time", league=league
            )
            black_setting.save()
            if white_changed and self.initial_white_id:
                old_white_setting = PlayerNotificationSetting.get_or_default(
                    player_id=self.initial_white_id,
                    type="before_game_time",
                    league=league,
                )
                old_white_setting.save()
            if black_changed and self.initial_black_id:
                old_black_setting = PlayerNotificationSetting.get_or_default(
                    player_id=self.initial_black_id,
                    type="before_game_time",
                    league=league,
                )
                old_black_setting.save()
            self.update_available_upon_schedule(self.white_id)
            self.update_available_upon_schedule(self.black_id)
            signals.notify_players_game_scheduled.send(
                sender=self.__class__, round_=self.get_round(), pairing=self
            )

    def delete(self, *args, **kwargs):
        team_pairing = None
        round_ = None
        if hasattr(self, "teamplayerpairing"):
            team_pairing = self.teamplayerpairing.team_pairing
        if hasattr(self, "loneplayerpairing"):
            lpp = LonePlayerPairing.objects.nocache().get(pk=self.loneplayerpairing.pk)
            if lpp.round.is_completed:
                round_ = lpp.round
        super(PlayerPairing, self).delete(*args, **kwargs)
        if team_pairing is not None:
            self.teamplayerpairing.team_pairing.refresh_points()
            self.teamplayerpairing.team_pairing.save()
        if round_ is not None:
            round_.season.calculate_scores()


def result_is_forfeit(result):
    return result.endswith(("X", "F", "Z"))


# -------------------------------------------------------------------------------
class TeamPlayerPairing(PlayerPairing):
    team_pairing = models.ForeignKey(TeamPairing, on_delete=models.CASCADE)
    board_number = models.PositiveIntegerField(choices=BOARD_NUMBER_OPTIONS)

    class Meta:
        unique_together = ("team_pairing", "board_number")

    def white_team(self):
        return (
            self.team_pairing.white_team
            if self.board_number % 2 == 1
            else self.team_pairing.black_team
        )

    def black_team(self):
        return (
            self.team_pairing.black_team
            if self.board_number % 2 == 1
            else self.team_pairing.white_team
        )

    def white_team_player(self):
        return self.white if self.board_number % 2 == 1 else self.black

    def black_team_player(self):
        return self.black if self.board_number % 2 == 1 else self.white

    def white_team_rating(self, league=None):
        return (
            self.white_rating_display(league)
            if self.board_number % 2 == 1
            else self.black_rating_display(league)
        )

    def black_team_rating(self, league=None):
        return (
            self.black_rating_display(league)
            if self.board_number % 2 == 1
            else self.white_rating_display(league)
        )

    def white_team_color(self):
        return "white" if self.board_number % 2 == 1 else "black"

    def black_team_color(self):
        return "black" if self.board_number % 2 == 1 else "white"

    def white_team_score(self):
        return self.white_score() if self.board_number % 2 == 1 else self.black_score()

    def white_team_score_str(self):
        return format_score(self.white_team_score(), self.game_played())

    def black_team_score(self):
        return self.black_score() if self.board_number % 2 == 1 else self.white_score()

    def black_team_score_str(self):
        return format_score(self.black_team_score(), self.game_played())

    def white_team_match_score(self):
        return (
            self.team_pairing.white_points
            if self.board_number % 2 == 1
            else self.team_pairing.black_points
        )

    def black_team_match_score(self):
        return (
            self.team_pairing.black_points
            if self.board_number % 2 == 1
            else self.team_pairing.white_points
        )

    def white_team_name(self):
        return "%s" % self.white_team().name

    def black_team_name(self):
        return "%s" % self.black_team().name

    def season_name(self):
        return "%s" % self.team_pairing.round.season.name

    def round_number(self):
        return "%d" % self.team_pairing.round.number


# -------------------------------------------------------------------------------
class LonePlayerPairing(PlayerPairing):
    round = models.ForeignKey(Round, on_delete=models.CASCADE)
    pairing_order = models.PositiveIntegerField()
    white_rank = models.PositiveIntegerField(blank=True, null=True)
    black_rank = models.PositiveIntegerField(blank=True, null=True)

    def refresh_ranks(self, rank_dict=None):
        if rank_dict is None:
            rank_dict = lone_player_pairing_rank_dict(self.round.season)
        self.white_rank = rank_dict.get(self.white_id, None)
        self.black_rank = rank_dict.get(self.black_id, None)


REGISTRATION_STATUS_OPTIONS = (
    ("pending", "Pending"),
    ("approved", "Approved"),
    ("rejected", "Rejected"),
)

ALTERNATE_PREFERENCE_OPTIONS = (
    ("alternate", "Alternate"),
    ("full_time", "Full Time"),
    ("either", "Either is fine for me."),
)


# -------------------------------------------------------------------------------
class InviteCode(_BaseModel):
    """Invite codes for controlled league registration"""

    league = models.ForeignKey(
        "League", on_delete=models.CASCADE, related_name="invite_codes"
    )
    season = models.ForeignKey(
        "Season", on_delete=models.CASCADE, related_name="invite_codes"
    )
    code = models.CharField(max_length=50, unique=True, db_index=True)
    code_type = models.CharField(
        max_length=20,
        choices=[
            ("captain", "Captain - Creates new team"),
            ("team_member", "Team Member - Joins existing team"),
        ],
        default="captain",
        help_text="Type of registration this code enables",
    )

    # For team member codes
    team = models.ForeignKey(
        "Team",
        on_delete=models.CASCADE,
        null=True,
        blank=True,
        related_name="invite_codes",
        help_text="Team that members will join (for team_member codes)",
    )

    # Usage tracking
    used_by = models.ForeignKey(
        "Player",
        on_delete=models.SET_NULL,
        null=True,
        blank=True,
        related_name="used_invite_codes",
    )
    used_at = models.DateTimeField(null=True, blank=True)

    # Creation tracking
    created_by = models.ForeignKey(
        User,
        on_delete=models.SET_NULL,
        null=True,
        blank=True,
        related_name="created_invite_codes",
    )
    created_by_captain = models.ForeignKey(
        "Player",
        on_delete=models.SET_NULL,
        null=True,
        blank=True,
        related_name="captain_created_invite_codes",
        help_text="Captain who created this invite code",
    )
    notes = models.TextField(
        blank=True, help_text="Internal notes about this invite code"
    )

    class Meta:
        unique_together = [["league", "season", "code"]]
        indexes = [
            models.Index(fields=["league", "season", "used_by"]),
            models.Index(fields=["created_by_captain"]),
        ]

    def __str__(self):
        status = "Used" if self.used_by else "Available"
        type_label = (
            "Captain"
            if self.code_type == "captain"
            else f"Team Member ({self.team.name if self.team else 'No team'})"
        )
        return f"{self.code} - {type_label} - {status}"

    def is_available(self):
        """Check if this code can still be used"""
        return self.used_by is None

    def mark_used(self, player):
        """Mark this code as used by a player"""
        if not self.is_available():
            raise ValidationError("This invite code has already been used")
        self.used_by = player
        self.used_at = timezone.now()
        self.save()

    def save(self, *args, **kwargs):
        # Ensure code is uppercase for consistency
        self.code = self.code.upper()

        # Validate team member codes have a team
        if self.code_type == "team_member" and not self.team:
            raise ValidationError("Team member codes must be associated with a team")

        super().save(*args, **kwargs)

    @classmethod
    def get_by_code(cls, code, league, season):
        """Get an invite code by its code value (case-insensitive)"""
        return cls.objects.filter(
            league=league, season=season, code__iexact=code.strip()
        ).first()

    @classmethod
    def generate_code(cls):
        """Generate a cryptographically secure invite code"""
        # Dictionary words for readability
        words = [
            "CHESS",
            "KNIGHT",
            "BISHOP",
            "QUEEN",
            "KING",
            "ROOK",
            "PAWN",
            "CHECK",
            "MATE",
            "CASTLE",
            "FORK",
            "PIN",
            "SKEWER",
            "GAMBIT",
            "ENDGAME",
            "OPENING",
            "TACTICS",
            "BLITZ",
            "RAPID",
            "BULLET",
        ]

        # Generate: WORD1-WORD2-XXXXXXXX
        import random

        word1 = random.choice(words)
        word2 = random.choice([w for w in words if w != word1])
        suffix = get_random_string(
            8, allowed_chars="ABCDEFGHIJKLMNOPQRSTUVWXYZ0123456789"
        )

        return f"{word1}-{word2}-{suffix}"

    @classmethod
    def create_batch(
        cls, league, season, count, created_by=None, code_type="captain", team=None
    ):
        """Create a batch of invite codes"""
        if count < 1 or count > 10000:
            raise ValidationError("Count must be between 1 and 10,000")

        codes_to_create = []
        attempts = 0
        max_attempts = count * 10  # Allow for some collisions

        while len(codes_to_create) < count and attempts < max_attempts:
            attempts += 1
            code = cls.generate_code()

            # Check if code already exists
            if not cls.objects.filter(code=code).exists():
                codes_to_create.append(
                    cls(
                        league=league,
                        season=season,
                        code=code,
                        code_type=code_type,
                        team=team,
                        created_by=created_by,
                        notes=f"Batch created on {timezone.now().strftime('%Y-%m-%d %H:%M:%S')}",
                    )
                )

        if len(codes_to_create) < count:
            raise ValidationError(
                f"Could only generate {len(codes_to_create)} unique codes"
            )

        return cls.objects.bulk_create(codes_to_create)


# -------------------------------------------------------------------------------
class Registration(_BaseModel):
    season = models.ForeignKey(Season, on_delete=models.CASCADE)
    status = models.CharField(
        max_length=255, choices=REGISTRATION_STATUS_OPTIONS, default="pending"
    )
    status_changed_by = models.CharField(blank=True, max_length=255)
    status_changed_date = models.DateTimeField(blank=True, null=True)
    player = models.ForeignKey(to=Player, on_delete=models.CASCADE, null=True)
    email = models.EmailField(max_length=255, blank=True)
    has_played_20_games = models.BooleanField(default=True)
    can_commit = models.BooleanField()
    friends = models.CharField(blank=True, max_length=1023)
    avoid = models.CharField(blank=True, max_length=1023)
    agreed_to_rules = models.BooleanField()
    agreed_to_tos = models.BooleanField()
    alternate_preference = models.CharField(
        blank=True, max_length=255, choices=ALTERNATE_PREFERENCE_OPTIONS
    )
    section_preference = models.ForeignKey(
        Section, on_delete=models.SET_NULL, blank=True, null=True
    )
    weeks_unavailable = models.CharField(blank=True, max_length=255)
    invite_code_used = models.ForeignKey(
        InviteCode,
        on_delete=models.SET_NULL,
        null=True,
        blank=True,
        related_name="registrations",
    )

    # Additional registration information
    fide_id = models.CharField(max_length=20, blank=True, verbose_name="FIDE ID")
    first_name = models.CharField(max_length=100, blank=True, verbose_name="First Name")
    last_name = models.CharField(max_length=100, blank=True, verbose_name="Family Name")

    GENDER_CHOICES = [
        ("male", "Male"),
        ("female", "Female"),
        ("non-binary", "Non-binary"),
        ("not-represented", "My gender is not represented"),
        ("prefer-not-disclose", "Prefer not to disclose"),
    ]
    gender = models.CharField(
        max_length=50, blank=True, choices=GENDER_CHOICES, verbose_name="Gender"
    )

    date_of_birth = models.DateField(
        blank=True, null=True, verbose_name="Date of birth"
    )
    nationality = CountryField(blank=True)
    corporate_email = models.EmailField(
        blank=True, verbose_name="Corporate email address"
    )
    personal_email = models.EmailField(
        blank=True, verbose_name="Personal email address"
    )
    contact_number = PhoneNumberField(blank=True, verbose_name="Contact number")

    def __str__(self):
        return "%s" % (self.lichess_username)

    def previous_registrations(self):
        return Registration.objects.filter(
            player=self.player, date_created__lt=self.date_created
        )

    def other_seasons(self):
        return SeasonPlayer.objects.filter(player=self.player).exclude(
            season=self.season
        )

    @property
    def lichess_username(self):
        return self.player.lichess_username

    @property
    def rating(self):
        return self.player.rating_for(league=self.season.league)

    @property
    def validation_ok(self):
        # a rating of 0 means there were problems retrieving the rating
        return self.rating != 0 and self.player.account_status == "normal"

    @property
    def validation_warning(self):
        return (
            self.player.provisional_for(league=self.season.league)
            or not self.agreed_to_rules
            or not self.agreed_to_tos
        )

    @classmethod
    def can_register(cls, user, season):
        if not season or not season.registration_open:
            return False
        return not cls.was_rejected(user, season)

    @classmethod
    def was_rejected(cls, user, season):
        reg = cls.get_latest_registration(user, season)
        return reg and reg.status == "rejected"

    @classmethod
    def get_latest_registration(cls, user, season):
        return (
            cls.objects.filter(
                player__lichess_username__iexact=user.username, season=season
            )
            .order_by("-date_created")
            .first()
        )

    @classmethod
    def is_registered(cls, user, season):
        return cls.objects.filter(
            player__lichess_username__iexact=user.username, season=season
        ).exists()


# -------------------------------------------------------------------------------
class SeasonPlayer(_BaseModel):
    season = models.ForeignKey(Season, on_delete=models.CASCADE)
    player = models.ForeignKey(Player, on_delete=models.CASCADE)
    registration = models.ForeignKey(
        Registration, on_delete=models.SET_NULL, blank=True, null=True
    )
    is_active = models.BooleanField(default=True)

    games_missed = models.PositiveIntegerField(default=0)
    unresponsive = models.BooleanField(default=False)
    seed_rating = models.PositiveIntegerField(blank=True, null=True)
    final_rating = models.PositiveIntegerField(blank=True, null=True)

    class Meta:
        unique_together = ("season", "player")

    def __init__(self, *args, **kwargs):
        super(SeasonPlayer, self).__init__(*args, **kwargs)
        self.initial_unresponsive = self.unresponsive
        self.initial_player_id = self.player_id
        self.initial_games_missed = self.games_missed

    def _set_unavailable_for_season(self, skip_current=False):
        rounds = Round.objects.filter(season=self.season, is_completed=False)
        for r in rounds:
            if skip_current and r.publish_pairings:
                continue
            PlayerAvailability.objects.update_or_create(
                round=r, player=self.player, defaults={"is_available": False}
            )

    def has_scheduled_game_in_round(self, round):
        pairingModel = TeamPlayerPairing.objects.filter(team_pairing__round=round)
        if not self.season.league.is_team_league():
            pairingModel = LonePlayerPairing.objects.filter(round=round)

        return pairingModel.filter(
            (Q(white=self.player) | Q(black=self.player))
            & Q(scheduled_time__isnull=False)  #
        ).exists()

    def player_rating_display(self, league=None):
        if self.final_rating is not None:
            return self.final_rating
        else:
            if league is None:
                league = self.season.league
            return self.player.rating_for(league)

    def save(self, *args, **kwargs):
        unresponsive_changed = (
            self.pk is None or self.unresponsive != self.initial_unresponsive
        )
        player_changed = self.pk is None or self.player_id != self.initial_player_id

        if player_changed:
            self.player_rating = None

        if unresponsive_changed and self.unresponsive and hasattr(self, "alternate"):
            alt = self.alternate
            current_date = timezone.now()
            if (
                alt.priority_date_override is None
                or alt.priority_date_override < current_date
            ):
                alt.priority_date_override = current_date
                alt.save()

        if self.games_missed >= 2 and self.initial_games_missed < 2:
            self._set_unavailable_for_season()

        super(SeasonPlayer, self).save(*args, **kwargs)

    def seed_rating_display(self, league=None):
        if self.seed_rating is not None:
            return self.seed_rating
        else:
            if league is None:
                league = self.season.league
            return self.player.rating_for(league)

    @classmethod
    def withdraw_from_team_season(cls, round, player):
        # We can only set players inactive that are not part of a team.
        if not TeamMember.objects.filter(
            player=player, team__season=round.season
        ).exists():
            cls.objects.filter(season=round.season, player=player).update(
                is_active=False
            )

        sp = SeasonPlayer.objects.get(season=round.season, player=player)
        sp._set_unavailable_for_season(skip_current=True)
        add_system_comment(sp, "player withdrawn: %s" % round)

    @property
    def card_color(self):
        if self.games_missed >= 2:
            return "red"
        elif self.games_missed == 1:
            return "yellow"
        else:
            return None

    def get_loneplayerscore(self):
        try:
            return self.loneplayerscore
        except LonePlayerScore.DoesNotExist:
            return LonePlayerScore.objects.create(season_player=self)

    def __str__(self):
        return "%s - %s" % (self.season, self.player)


# -------------------------------------------------------------------------------
class LonePlayerScore(_BaseModel):
    season_player = models.OneToOneField(SeasonPlayer, on_delete=models.CASCADE)
    points = ScoreField(default=0)
    late_join_points = ScoreField(default=0)
    tiebreak1 = ScoreField(default=0)
    tiebreak2 = ScoreField(default=0)
    tiebreak3 = ScoreField(default=0)
    tiebreak4 = ScoreField(default=0)
    acceleration_group = models.PositiveIntegerField(default=0)

    perf_rating = models.PositiveIntegerField(blank=True, null=True)

    def round_scores(
        self,
        rounds,
        player_number_dict,
        white_pairings_dict,
        black_pairings_dict,
        byes_dict,
        include_current=False,
    ):
        white_pairings = white_pairings_dict.get(self.season_player.player, [])
        black_pairings = black_pairings_dict.get(self.season_player.player, [])
        byes = byes_dict.get(self.season_player.player, [])
        cumul_score = 0.0
        for round_ in rounds:
            if not round_.is_completed and (
                not include_current or not round_.publish_pairings
            ):
                yield (None, None, None, None)
                continue

            result_type = None
            opponent = None
            color = None

            white_pairing = find(white_pairings, round_id=round_.id)
            black_pairing = find(black_pairings, round_id=round_.id)
            bye = find(byes, round_id=round_.id)

            if white_pairing is not None and white_pairing.black is not None:
                opponent = white_pairing.black
                score = white_pairing.white_score()
                if white_pairing.game_played() or score is None:
                    # Normal result
                    color = "W"
                    result_type = (
                        "W"
                        if score == 1
                        else "D" if score == 0.5 else "L" if score == 0 else "F"
                    )
                else:
                    # Special result
                    result_type = (
                        "X"
                        if score == 1
                        else "Z" if score == 0.5 else "F" if score == 0 else ""
                    )
            elif black_pairing is not None and black_pairing.white is not None:
                opponent = black_pairing.white
                score = black_pairing.black_score()
                if black_pairing.game_played() or score is None:
                    # Normal result
                    color = "B"
                    result_type = (
                        "W"
                        if score == 1
                        else "D" if score == 0.5 else "L" if score == 0 else "F"
                    )
                else:
                    # Special result
                    result_type = (
                        "X"
                        if score == 1
                        else "Z" if score == 0.5 else "F" if score == 0 else ""
                    )
            elif bye is not None:
                score = bye.score()
                result_type = "B" if score == 1 else "H" if score == 0.5 else "U"
            else:
                score = 0
                result_type = "U"

            if score is not None:
                cumul_score += score

            yield (result_type, player_number_dict.get(opponent, 0), color, cumul_score)

    def pairing_points(self):
        return self.points + self.late_join_points

    def pairing_points_display(self):
        return "%.1f" % (self.points + self.late_join_points)

    def final_standings_points_display(self):
        return "%.1f" % self.points

    def late_join_points_display(self):
        return "%.1f" % self.late_join_points

    def tiebreak1_display(self):
        return "%g" % self.tiebreak1

    def tiebreak2_display(self):
        return "%g" % self.tiebreak2

    def tiebreak3_display(self):
        return "%g" % self.tiebreak3

    def tiebreak4_display(self):
        return "%g" % self.tiebreak4

    def pairing_sort_key(self):
        return (
            self.points + self.late_join_points,
            self.season_player.player_rating_display() or 0,
        )

    def intermediate_standings_sort_key(self):
        return (
            self.points + self.late_join_points,
            self.tiebreak1,
            self.tiebreak2,
            self.tiebreak3,
            self.tiebreak4,
            self.season_player.player_rating_display() or 0,
        )

    def final_standings_sort_key(self):
        return (
            self.points,
            self.tiebreak1,
            self.tiebreak2,
            self.tiebreak3,
            self.tiebreak4,
            self.season_player.player_rating_display() or 0,
        )

    def __str__(self):
        return "%s" % (self.season_player)


def lone_player_pairing_rank_dict(season):
    raw_player_scores = (
        LonePlayerScore.objects.filter(season_player__season=season)
        .select_related("season_player__season__league", "season_player__player")
        .nocache()
    )
    player_scores = list(
        enumerate(
            sorted(raw_player_scores, key=lambda s: s.pairing_sort_key(), reverse=True),
            1,
        )
    )
    return {p.season_player.player_id: n for n, p in player_scores}


# -------------------------------------------------------------------------------
class PlayerAvailability(_BaseModel):
    round = models.ForeignKey(Round, on_delete=models.CASCADE)
    player = models.ForeignKey(Player, on_delete=models.CASCADE)
    is_available = models.BooleanField(default=True)

    class Meta:
        verbose_name_plural = "player availabilities"

    def __str__(self):
        return "%s" % self.player


ALTERNATE_STATUS_OPTIONS = (
    ("waiting", "Waiting"),
    ("contacted", "Contacted"),
    ("accepted", "Accepted"),
    ("declined", "Declined"),
    ("unresponsive", "Unresponsive"),
)


# -------------------------------------------------------------------------------
class Alternate(_BaseModel):
    season_player = models.OneToOneField(SeasonPlayer, on_delete=models.CASCADE)
    board_number = models.PositiveIntegerField(choices=BOARD_NUMBER_OPTIONS)
    priority_date_override = models.DateTimeField(null=True, blank=True)

    status = models.CharField(
        blank=True, default="waiting", max_length=31, choices=ALTERNATE_STATUS_OPTIONS
    )
    last_contact_date = models.DateTimeField(null=True, blank=True)
    player_rating = models.PositiveIntegerField(null=True, blank=True)

    def __init__(self, *args, **kwargs):
        super(Alternate, self).__init__(*args, **kwargs)
        self.initial_season_player_id = self.season_player_id
        self.initial_status = self.status

    def player_rating_display(self, league=None):
        if self.player_rating is not None:
            return self.player_rating
        else:
            if league is None:
                league = self.season_player.season.league
            return self.season_player.player.rating_for(league)

    def save(self, *args, **kwargs):
        season_player_changed = (
            self.pk is None or self.season_player_id != self.initial_season_player_id
        )
        status_changed = self.pk is None or self.status != self.initial_status
        if season_player_changed:
            self.player_rating = None
        if status_changed and self.status == "unresponsive":
            current_date = timezone.now()
            if (
                self.priority_date_override is None
                or self.priority_date_override < current_date
            ):
                self.priority_date_override = current_date
        super(Alternate, self).save(*args, **kwargs)

    def update_board_number(self):
        season = self.season_player.season
        player = self.season_player.player
        buckets = AlternateBucket.objects.filter(season=season)
        if (
            len(buckets) == season.boards
            and player.rating_for(season.league) is not None
        ):
            for b in buckets:
                if b.contains(player.rating_for(season.league)):
                    self.board_number = b.board_number
                    self.save()

    def priority_date(self):
        return self.priority_date_and_reason()[0]

    def priority_date_and_reason(self):
        if self.priority_date_override is not None:
            return max(
                (self.priority_date_override, "Was unresponsive"),
                self._priority_date_without_override(),
            )
        return self._priority_date_without_override()

    def _priority_date_without_override(self):
        most_recent_assign = (
            AlternateAssignment.objects.filter(
                team__season_id=self.season_player.season_id,
                player_id=self.season_player.player_id,
            )
            .order_by("-round__start_date")
            .first()
        )

        if most_recent_assign is not None:
            round_date = most_recent_assign.round.end_date
            if round_date is not None:
                return (round_date, "Assigned game")

        if self.season_player.registration is not None:
            return (self.season_player.registration.date_created, "Registered")

        return (self.date_created, "Made alternate")

    def __str__(self):
        return "%s" % self.season_player

    def __lt__(self, other):
        return self.priority_date() < other.priority_date()


# -------------------------------------------------------------------------------
class AlternateAssignment(_BaseModel):
    round = models.ForeignKey(Round, on_delete=models.CASCADE)
    team = models.ForeignKey(Team, on_delete=models.CASCADE)
    board_number = models.PositiveIntegerField(choices=BOARD_NUMBER_OPTIONS)
    player = models.ForeignKey(Player, on_delete=models.CASCADE)

    replaced_player = models.ForeignKey(
        Player,
        null=True,
        blank=True,
        on_delete=models.SET_NULL,
        related_name="alternate_replacements",
    )

    class Meta:
        unique_together = ("round", "team", "board_number")

    def __init__(self, *args, **kwargs):
        super(AlternateAssignment, self).__init__(*args, **kwargs)
        self.initial_player_id = self.player_id
        self.initial_team_id = self.team_id
        self.initial_board_number = self.board_number

    def clean(self):
        if (
            self.round_id
            and self.team_id
            and self.round.season_id != self.team.season_id
        ):
            raise ValidationError("Round and team seasons must match")
        if (
            self.team_id
            and self.player_id
            and not SeasonPlayer.objects.filter(
                season=self.team.season, player=self.player
            ).exists()
        ):
            raise ValidationError("Assigned player must be a player in the season")

    def save(self, *args, **kwargs):
        if self.replaced_player is None:
            tm = TeamMember.objects.filter(
                team=self.team, board_number=self.board_number
            ).first()
            if tm is not None:
                self.replaced_player = tm.player

        super(AlternateAssignment, self).save(*args, **kwargs)

        # Find and update any current pairings
        white_pairing = self.team.pairings_as_white.filter(round=self.round).first()
        if white_pairing is not None:
            pairing = (
                white_pairing.teamplayerpairing_set.filter(
                    board_number=self.board_number
                )
                .nocache()
                .first()
            )
            if pairing is not None:
                if self.board_number % 2 == 1:
                    pairing.white = self.player
                else:
                    pairing.black = self.player
                pairing.save()
        black_pairing = self.team.pairings_as_black.filter(round=self.round).first()
        if black_pairing is not None:
            pairing = (
                black_pairing.teamplayerpairing_set.filter(
                    board_number=self.board_number
                )
                .nocache()
                .first()
            )
            if pairing is not None:
                if self.board_number % 2 == 1:
                    pairing.black = self.player
                else:
                    pairing.white = self.player
                pairing.save()

    def __str__(self):
        return "%s - %s - Board %d" % (self.round, self.team.name, self.board_number)


# -------------------------------------------------------------------------------
class AlternateBucket(_BaseModel):
    season = models.ForeignKey(Season, on_delete=models.CASCADE)
    board_number = models.PositiveIntegerField(choices=BOARD_NUMBER_OPTIONS)
    min_rating = models.PositiveIntegerField(null=True, blank=True)
    max_rating = models.PositiveIntegerField(null=True, blank=True)

    class Meta:
        unique_together = ("season", "board_number")

    def contains(self, rating):
        if rating is None:
            return self.min_rating is None
        return (self.min_rating is None or rating > self.min_rating) and (
            self.max_rating is None or rating <= self.max_rating
        )

    def __str__(self):
        return "Board %d (%s, %s]" % (
            self.board_number,
            self.min_rating,
            self.max_rating,
        )


def create_api_token(length: int = 32) -> str:
    return get_random_string(length=length)


ALTERNATE_SEARCH_STATUS_OPTIONS = (
    ("started", "Started"),
    ("all_contacted", "All alternates contacted"),
    ("completed", "Completed"),
    ("cancelled", "Cancelled"),
    ("failed", "Failed"),
)


# -------------------------------------------------------------------------------
class AlternateSearch(_BaseModel):
    round = models.ForeignKey(Round, on_delete=models.CASCADE)
    team = models.ForeignKey(Team, on_delete=models.CASCADE)
    board_number = models.PositiveIntegerField(choices=BOARD_NUMBER_OPTIONS)

    is_active = models.BooleanField(default=True)
    status = models.CharField(
        blank=True, max_length=31, choices=ALTERNATE_SEARCH_STATUS_OPTIONS
    )
    last_alternate_contact_date = models.DateTimeField(blank=True, null=True)

    class Meta:
        unique_together = ("round", "team", "board_number")

    def clean(self):
        if (
            self.round_id
            and self.team_id
            and self.round.season_id != self.team.season_id
        ):
            raise ValidationError("Round and team seasons must match")

    def still_needs_alternate(self):
        if self.round.publish_pairings:
            team_pairing = self.team.get_teampairing(self.round)
            player_pairing = (
                TeamPlayerPairing.objects.filter(
                    team_pairing=team_pairing,
                    board_number=self.board_number,
                    result="",
                    game_link="",
                )
                .nocache()
                .first()
            )
            return player_pairing is not None and (
                player_pairing.white_team() == self.team
                and (
                    not player_pairing.white
                    or not player_pairing.white.is_available_for(self.round)
                )
                or player_pairing.black_team() == self.team
                and (
                    not player_pairing.black
                    or not player_pairing.black.is_available_for(self.round)
                )
            )
        else:
            player = None
            aa = AlternateAssignment.objects.filter(
                round=self.round, team=self.team, board_number=self.board_number
            ).first()
            if aa is not None:
                player = aa.player
            else:
                team_member = TeamMember.objects.filter(
                    team=self.team, board_number=self.board_number
                ).first()
                if team_member is not None:
                    player = team_member.player
            return player is not None and not player.is_available_for(self.round)

    def __str__(self):
        return "%s - %s - Board %d" % (self.round, self.team.name, self.board_number)


# -------------------------------------------------------------------------------
class AlternatesManagerSetting(_BaseModel):
    league = models.OneToOneField(League, on_delete=models.CASCADE)
    is_active = models.BooleanField(default=True)
    contact_interval = models.DurationField(
        default=timedelta(hours=8),
        help_text="How long before the next alternate will be contacted during the round.",
    )
    unresponsive_interval = models.DurationField(
        default=timedelta(hours=24),
        help_text="How long after being contacted until an alternate will be marked as unresponsive.",
    )
    rating_flex = models.PositiveIntegerField(
        default=0,
        help_text="How far out of a board's rating range an alternate can be if it helps alternate balance.",
    )

    contact_before_round_start = models.BooleanField(
        default=True,
        help_text="If we should search for alternates before the pairings are published. Has no effect for round 1.",
    )
    contact_offset_before_round_start = models.DurationField(
        default=timedelta(hours=48),
        help_text="How long before the round starts we should start searching for alternates. Also ends the previous round searches early.",
    )
    contact_interval_before_round_start = models.DurationField(
        default=timedelta(hours=12),
        help_text="How long before the next alternate will be contacted, if the round hasn't started yet.",
    )

    def clean(self):
        if self.league_id and self.league.competitor_type != "team":
            raise ValidationError(
                "Alternates manager settings can only be created for team leagues"
            )

    def __str__(self):
        return "%s" % (self.league)


# -------------------------------------------------------------------------------
class SeasonPrize(_BaseModel):
    season = models.ForeignKey(Season, on_delete=models.CASCADE)
    rank = models.PositiveIntegerField()
    max_rating = models.PositiveIntegerField(null=True, blank=True)

    class Meta:
        unique_together = ("season", "rank", "max_rating")

    def __str__(self):
        if self.max_rating is not None:
            return "%s - U%d #%d" % (self.season, self.max_rating, self.rank)
        else:
            return "%s - #%d" % (self.season, self.rank)


# -------------------------------------------------------------------------------
class SeasonPrizeWinner(_BaseModel):
    season_prize = models.ForeignKey(SeasonPrize, on_delete=models.CASCADE)
    player = models.ForeignKey(Player, on_delete=models.CASCADE)

    class Meta:
        unique_together = ("season_prize", "player")

    def __str__(self):
        return "%s - %s" % (self.season_prize, self.player)


# -------------------------------------------------------------------------------
class GameNomination(_BaseModel):
    season = models.ForeignKey(Season, on_delete=models.CASCADE)
    nominating_player = models.ForeignKey(Player, on_delete=models.CASCADE)
    game_link = models.URLField(validators=[game_link_validator])
    pairing = models.ForeignKey(
        PlayerPairing, blank=True, null=True, on_delete=models.SET_NULL
    )

    def __str__(self):
        return "%s - %s" % (self.season, self.nominating_player)


# -------------------------------------------------------------------------------
class GameSelection(_BaseModel):
    season = models.ForeignKey(Season, on_delete=models.CASCADE)
    game_link = models.URLField(validators=[game_link_validator])
    pairing = models.ForeignKey(
        PlayerPairing, blank=True, null=True, on_delete=models.SET_NULL
    )

    class Meta:
        unique_together = ("season", "game_link")

    def __str__(self):
        return "%s - %s" % (self.season, self.game_link)


class AvailableTime(_BaseModel):
    league = models.ForeignKey(League, on_delete=models.CASCADE)
    player = models.ForeignKey(Player, on_delete=models.CASCADE)
    time = models.DateTimeField()


# -------------------------------------------------------------------------------
class NavItem(_BaseModel):
    league = models.ForeignKey(League, on_delete=models.CASCADE)
    parent = models.ForeignKey("self", blank=True, null=True, on_delete=models.CASCADE)
    order = models.PositiveIntegerField()
    text = models.CharField(max_length=255)
    path = models.CharField(max_length=1023, blank=True)
    league_relative = models.BooleanField(default=False)
    season_relative = models.BooleanField(default=False)
    append_separator = models.BooleanField(default=False)

    def __str__(self):
        return "%s - %s" % (self.league, self.text)


# -------------------------------------------------------------------------------
class ApiKey(_BaseModel):
    name = models.CharField(max_length=255, unique=True)
    secret_token = models.CharField(
        max_length=255, unique=True, default=create_api_token
    )

    def __str__(self):
        return self.name


# -------------------------------------------------------------------------------
class PrivateUrlAuth(_BaseModel):
    # Note: Could separate the one-time-URL and timed-auth portions into separate models at some point in the future
    authenticated_user = models.CharField(
        max_length=255, validators=[username_validator]
    )
    secret_token = models.CharField(
        max_length=255, unique=True, default=create_api_token
    )
    expires = models.DateTimeField()
    used = models.BooleanField(default=False)

    def is_expired(self):
        return self.expires < timezone.now()

    def __str__(self):
        return self.authenticated_user


# -------------------------------------------------------------------------------
class LoginToken(_BaseModel):
    lichess_username = models.CharField(
        max_length=255, blank=True, validators=[username_validator]
    )
    username_hint = models.CharField(max_length=255, blank=True)
    slack_user_id = models.CharField(max_length=255, blank=True)
    secret_token = models.CharField(
        max_length=255, unique=True, default=create_api_token
    )
    mail_id = models.CharField(max_length=255, blank=True)
    source_ip = models.GenericIPAddressField(null=True, blank=True)
    expires = models.DateTimeField()
    used = models.BooleanField(default=False)

    def is_expired(self):
        return self.expires < timezone.now()

    def __str__(self):
        return self.lichess_username or self.slack_user_id


# -------------------------------------------------------------------------------
class Document(_BaseModel):
    name = models.CharField(max_length=255)
    content = RichTextUploadingField()
    allow_editors = models.BooleanField(
        default=False, verbose_name="Allow designated editors"
    )
    owner = models.ForeignKey(
        User, limit_choices_to=models.Q(is_staff=True), on_delete=models.PROTECT
    )

    def owned_by(self, user):
        return self.owner == user

    def __str__(self):
        return self.name


LEAGUE_DOCUMENT_TYPES = (
    ("faq", "FAQ"),
    ("rules", "Rules"),
    ("intro", "Intro"),
    ("slack-welcome", "Slack Welcome"),
)


# -------------------------------------------------------------------------------
class LeagueDocument(_BaseModel):
    league = models.ForeignKey(League, on_delete=models.CASCADE)
    document = models.OneToOneField(Document, on_delete=models.CASCADE)
    tag = models.SlugField(
        help_text="The document will be accessible at /{league_tag}/document/{document_tag}/"
    )
    type = models.CharField(blank=True, max_length=255, choices=LEAGUE_DOCUMENT_TYPES)

    class Meta:
        unique_together = ("league", "tag")

    def clean(self):
        if SeasonDocument.objects.filter(document_id=self.document_id):
            raise ValidationError("Document already belongs to a season")

    def __str__(self):
        return self.document.name


SEASON_DOCUMENT_TYPES = (("links", "Links"),)


# -------------------------------------------------------------------------------
class SeasonDocument(_BaseModel):
    season = models.ForeignKey(Season, on_delete=models.CASCADE)
    document = models.OneToOneField(Document, on_delete=models.CASCADE)
    tag = models.SlugField(
        help_text="The document will be accessible at /{league_tag}/season/{season_tag}/document/{document_tag}/"
    )
    type = models.CharField(blank=True, max_length=255, choices=SEASON_DOCUMENT_TYPES)

    class Meta:
        unique_together = ("season", "tag")

    def clean(self):
        if LeagueDocument.objects.filter(document_id=self.document_id):
            raise ValidationError("Document already belongs to a league")

    def __str__(self):
        return self.document.name


LEAGUE_CHANNEL_TYPES = (
    ("mod", "Mods"),
    ("captains", "Captains"),
    ("scheduling", "Scheduling"),
    ("games", "Games"),
)


# -------------------------------------------------------------------------------
class LeagueChannel(_BaseModel):
    league = models.ForeignKey(League, on_delete=models.CASCADE)
    type = models.CharField(max_length=255, choices=LEAGUE_CHANNEL_TYPES)
    slack_channel = models.CharField(max_length=255)
    slack_channel_id = models.CharField(max_length=255, blank=True)
    send_messages = models.BooleanField(default=True)

    class Meta:
        unique_together = ("league", "slack_channel", "type")

    def channel_link(self):
        if not self.slack_channel_id:
            return self.slack_channel
        return "<%s%s|%s>" % (
            self.slack_channel[0],
            self.slack_channel_id,
            self.slack_channel[1:],
        )

    def __str__(self):
        return "%s - %s" % (self.league, self.get_type_display())


SCHEDULED_EVENT_TYPES = (
    ("notify_mods_unscheduled", "Notify mods of unscheduled games"),
    ("notify_mods_no_result", "Notify mods of games without results"),
    ("notify_mods_pending_regs", "Notify mods of pending registrations"),
    ("start_round_transition", "Start round transition"),
    ("notify_players_unscheduled", "Notify players of unscheduled games"),
    ("notify_players_game_time", "Notify players of their game time"),
    ("automod_unresponsive", "Auto-mod unresponsive players"),
    ("automod_noshow", "Auto-mod no-shows"),
)

SCHEDULED_EVENT_RELATIVE_TO = (
    ("round_start", "Round start"),
    ("round_end", "Round end"),
    ("game_scheduled_time", "Game scheduled time"),
)


# -------------------------------------------------------------------------------
class ScheduledEvent(_BaseModel):
    league = models.ForeignKey(League, blank=True, null=True, on_delete=models.CASCADE)
    season = models.ForeignKey(Season, blank=True, null=True, on_delete=models.CASCADE)
    type = models.CharField(max_length=255, choices=SCHEDULED_EVENT_TYPES)
    offset = models.DurationField()
    relative_to = models.CharField(max_length=255, choices=SCHEDULED_EVENT_RELATIVE_TO)
    last_run = models.DateTimeField(blank=True, null=True)

    def __str__(self):
        return "%s" % (self.get_type_display())

    def run(self, obj):
        self.last_run = timezone.now()
        self.save()

        if self.type == "notify_mods_unscheduled" and isinstance(obj, Round):
            signals.notify_mods_unscheduled.send(sender=self.__class__, round_=obj)
        elif self.type == "notify_mods_no_result" and isinstance(obj, Round):
            signals.notify_mods_no_result.send(sender=self.__class__, round_=obj)
        elif self.type == "notify_mods_pending_regs" and isinstance(obj, Round):
            signals.notify_mods_pending_regs.send(sender=self.__class__, round_=obj)
        elif self.type == "start_round_transition" and isinstance(obj, Round):
            signals.do_round_transition.send(sender=self.__class__, round_id=obj.pk)
        elif self.type == "notify_players_unscheduled" and isinstance(obj, Round):
            signals.notify_players_unscheduled.send(sender=self.__class__, round_=obj)
        elif self.type == "notify_players_game_time" and isinstance(obj, PlayerPairing):
            signals.notify_players_game_time.send(sender=self.__class__, pairing=obj)
        elif self.type == "automod_unresponsive" and isinstance(obj, Round):
            signals.automod_unresponsive.send(sender=self.__class__, round_=obj)
        elif self.type == "automod_noshow" and isinstance(obj, PlayerPairing):
            signals.automod_noshow.send(sender=self.__class__, pairing=obj)

    def clean(self):
        if self.league_id and self.season_id and self.season.league != self.league:
            raise ValidationError("League and season must be compatible")


PLAYER_NOTIFICATION_TYPES = (
    ("round_started", "Round started"),
    ("before_game_time", "Before game time"),
    ("game_scheduled", "Game was scheduled"),
    ("game_started", "Game started"),
    ("game_time", "Game time"),
    ("unscheduled_game", "Unscheduled game"),
    ("game_warning", "Game warning"),
    ("alternate_needed", "Alternate needed"),
)


# -------------------------------------------------------------------------------
class PlayerNotificationSetting(_BaseModel):
    player = models.ForeignKey(Player, on_delete=models.CASCADE)
    type = models.CharField(max_length=255, choices=PLAYER_NOTIFICATION_TYPES)
    league = models.ForeignKey(League, on_delete=models.CASCADE)
    offset = models.DurationField(blank=True, null=True)
    enable_lichess_mail = models.BooleanField()
    enable_slack_im = models.BooleanField()
    enable_slack_mpim = models.BooleanField()

    class Meta:
        unique_together = ("player", "type", "league")

    def __str__(self):
        return "%s - %s" % (self.player, self.get_type_display())

    def save(self, *args, **kwargs):
        super(PlayerNotificationSetting, self).save(*args, **kwargs)
        if self.type == "before_game_time":
            # Rebuild scheduled notifications based on offset
            self.schedulednotification_set.all().delete()
            upcoming_pairings = self.player.pairings.filter(
                scheduled_time__gt=timezone.now()
            )
            upcoming_pairings = upcoming_pairings.filter(
                teamplayerpairing__team_pairing__round__season__league=self.league
            ) | upcoming_pairings.filter(
                loneplayerpairing__round__season__league=self.league
            )
            for p in upcoming_pairings:
                notification_time = p.scheduled_time - self.offset
                ScheduledNotification.objects.create(
                    setting=self, pairing=p, notification_time=notification_time
                )

    @classmethod
    def get_or_default(cls, **kwargs):
        obj = PlayerNotificationSetting.objects.filter(**kwargs).first()
        if obj is not None:
            return obj
        # Return (but don't create) the default setting based on the type
        obj = PlayerNotificationSetting(**kwargs)
        type_ = kwargs.get("type")
        if type_ == "before_game_time" and obj.offset is not None:
            del kwargs["offset"]
            has_other_offset = PlayerNotificationSetting.objects.filter(
                **kwargs
            ).exists()
            if has_other_offset or obj.offset != timedelta(minutes=60):
                # Non-default offset, so leave everything disabled
                return obj
        obj.enable_lichess_mail = type_ in (
            "round_started",
            "game_warning",
            "alternate_needed",
        )
        obj.enable_slack_im = type_ in (
            "round_started",
            "game_scheduled",
            "game_started",
            "before_game_time",
            "game_time",
            "unscheduled_game",
            "alternate_needed",
        )
        obj.enable_slack_mpim = type_ in (
            "round_started",
            "game_scheduled",
            "game_started",
            "before_game_time",
            "game_time",
            "unscheduled_game",
        )
        if type_ == "before_game_time":
            obj.offset = timedelta(minutes=60)
        return obj

    def clean(self):
        if self.type in ("before_game_time",):
            if self.offset is None:
                raise ValidationError("Offset is required for this type")
        else:
            if self.offset is not None:
                raise ValidationError("Offset is not applicable for this type")


# -------------------------------------------------------------------------------
class PlayerPresence(_BaseModel):
    player = models.ForeignKey(Player, on_delete=models.CASCADE)
    pairing = models.ForeignKey(PlayerPairing, on_delete=models.CASCADE)
    round = models.ForeignKey(Round, on_delete=models.CASCADE)

    first_msg_time = models.DateTimeField(null=True, blank=True)
    last_msg_time = models.DateTimeField(null=True, blank=True)
    online_for_game = models.BooleanField(default=False)

    def __str__(self):
        return "%s" % (self.player)


PLAYER_WARNING_TYPE_OPTIONS = (
    ("unresponsive", "unresponsive"),
    ("card_unresponsive", "card for unresponsive"),
    ("card_noshow", "card for no-show"),
)


# -------------------------------------------------------------------------------
class PlayerWarning(_BaseModel):
    round = models.ForeignKey(Round, null=True, blank=True, on_delete=models.CASCADE)
    player = models.ForeignKey(Player, on_delete=models.CASCADE)
    type = models.CharField(max_length=255, choices=PLAYER_WARNING_TYPE_OPTIONS)

    class Meta:
        unique_together = ("round", "player", "type")

    def __str__(self):
        return "%s - %s" % (self.player.lichess_username, self.get_type_display())


# -------------------------------------------------------------------------------
class ScheduledNotification(_BaseModel):
    setting = models.ForeignKey(PlayerNotificationSetting, on_delete=models.CASCADE)
    pairing = models.ForeignKey(PlayerPairing, on_delete=models.CASCADE)
    notification_time = models.DateTimeField()

    def __str__(self):
        return "%s" % (self.setting)

    def save(self, *args, **kwargs):
        if self.notification_time < timezone.now():
            if self.pk:
                self.delete()
        else:
            super(ScheduledNotification, self).save(*args, **kwargs)

    def run(self):
        try:
            if self.setting.type == "before_game_time":
                pairing = PlayerPairing.objects.nocache().get(pk=self.pairing_id)
                if pairing.scheduled_time is not None:
                    signals.before_game_time.send(
                        sender=self.__class__,
                        player=self.setting.player,
                        pairing=pairing,
                        offset=self.setting.offset,
                    )
        except Exception:
            logger.exception("Error running scheduled notification")
        self.delete()

    def clean(self):
        if self.setting.offset is None:
            raise ValidationError("Setting must have an offset")


# -------------------------------------------------------------------------------
class FcmSub(_BaseModel):
    slack_user_id = models.CharField(max_length=31)
    reg_id = models.CharField(max_length=4096, unique=True)


MOD_REQUEST_STATUS_OPTIONS = (
    ("pending", "Pending"),
    ("approved", "Approved"),
    ("rejected", "Rejected"),
)

MOD_REQUEST_TYPE_OPTIONS = (
    ("withdraw", "Withdraw"),
    ("reregister", "Re-register"),
    ("appeal_late_response", "Appeal late response"),
    ("appeal_noshow", "Appeal no-show"),
    ("appeal_draw_scheduling", "Appeal scheduling draw"),
    ("claim_win_noshow", "Claim a forfeit win (no-show)"),
    ("claim_win_effort", "Claim a forfeit win (insufficient effort)"),
    ("claim_draw_scheduling", "Claim a scheduling draw"),
    ("claim_loss", "Claim a forfeit loss"),
    ("request_continuation", "Request continuation"),
)

# A plain string literal won't work as a Django signal sender since it will have a unique object reference
# By using a common dict we can make sure we're working with the same object (using `intern` would also work)
# This also has the advantage that typos will create a KeyError instead of silently failing
MOD_REQUEST_SENDER = {a: a for a, _ in MOD_REQUEST_TYPE_OPTIONS}


# -------------------------------------------------------------------------------
class ModRequest(_BaseModel):
    season = models.ForeignKey(Season, on_delete=models.CASCADE)
    round = models.ForeignKey(Round, null=True, blank=True, on_delete=models.CASCADE)
    pairing = models.ForeignKey(
        PlayerPairing, null=True, blank=True, on_delete=models.CASCADE
    )
    requester = models.ForeignKey(Player, on_delete=models.CASCADE)
    type = models.CharField(max_length=255, choices=MOD_REQUEST_TYPE_OPTIONS)
    status = models.CharField(max_length=31, choices=MOD_REQUEST_STATUS_OPTIONS)
    status_changed_by = models.CharField(blank=True, max_length=255)
    status_changed_date = models.DateTimeField(blank=True, null=True)

    notes = models.TextField(blank=True)
    # TODO: Multiple screenshot support?
    screenshot = models.ImageField(
        upload_to="screenshots/%Y/%m/%d/", null=True, blank=True
    )
    response = models.TextField(blank=True)

    def approve(self, user="System", response=""):
        with reversion.create_revision():
            reversion.set_comment(f"Mod request approved by {user}")
            self.status = "approved"
            self.status_changed_by = user
            self.status_changed_date = timezone.now()
            self.response = response
            self.save()
        signals.mod_request_approved.send(
            sender=MOD_REQUEST_SENDER[self.type], instance=self
        )

    def reject(self, user="System", response=""):
        with reversion.create_revision():
            reversion.set_comment(f"Mod request rejected by {user}")
            self.status = "rejected"
            self.status_changed_by = user
            self.status_changed_date = timezone.now()
            self.response = response
            self.save()
        signals.mod_request_rejected.send(
            sender=MOD_REQUEST_SENDER[self.type], instance=self, response=response
        )

    def clean(self):
        pass
        # TODO: This validation isn't working because type is not populated in the form.

    #         if not self.screenshot and self.type in ('appeal_late_response', 'claim_win_noshow', 'claim_win_effort', 'claim_draw_scheduling'):
    #             raise ValidationError('Screenshot is required')

    def __str__(self):
        return "%s - %s" % (self.requester.lichess_username, self.get_type_display())


class Broadcast(_BaseModel):
    season = models.ForeignKey(Season, on_delete=models.CASCADE)
    lichess_id = models.SlugField(blank=True, max_length=10)
    first_board = models.PositiveSmallIntegerField(default=1)

    class Meta:
        unique_together = ["season", "first_board"]
        ordering = ["season", "first_board"]

    def __str__(self) -> str:
        return f"BC {self.season} B{self.first_board}"


class BroadcastRound(_BaseModel):
    round_id = models.ForeignKey(Round, on_delete=models.CASCADE)
    lichess_id = models.SlugField(blank=True, max_length=10)
    broadcast = models.ForeignKey(Broadcast, on_delete=models.CASCADE)

    class Meta:
        unique_together = ["broadcast", "round_id"]
        ordering = ["broadcast", "round_id"]

    @property
    def first_board(self) -> int:
        return self.broadcast.first_board

    # last_board is a round property, because it may change with additional players signing up
    @property
    def last_board(self) -> int:
        nextbc = (
            Broadcast.objects.filter(
                season=self.broadcast.season, first_board__gt=self.first_board
            )
            .order_by("first_board")
            .first()
        )
        if nextbc is not None:
            return nextbc.first_board - 1
        if self.round_id.is_team_league():
            return TeamPlayerPairing.objects.filter(
                team_pairing__round=self.round_id
            ).count()
        else:
            return LonePlayerPairing.objects.filter(round=self.round_id).count()

    def __str__(self) -> str:
        return f"BCR {self.round_id} B{self.first_board}"<|MERGE_RESOLUTION|>--- conflicted
+++ resolved
@@ -129,7 +129,6 @@
 PAIRING_TYPE_OPTIONS = (
     ("swiss-dutch", "Swiss Tournament: Dutch Algorithm"),
     ("swiss-dutch-baku-accel", "Swiss Tournament: Dutch Algorithm + Baku Acceleration"),
-<<<<<<< HEAD
 )
 TEAM_TIEBREAK_OPTIONS = (
     ("match_points", "Match Points"),
@@ -138,8 +137,6 @@
     ("games_won", "Games Won"),
     ("sonneborn_berger", "Sonneborn-Berger"),
     ("buchholz", "Buchholz"),
-=======
->>>>>>> 1ac19d56
 )
 
 
@@ -182,7 +179,6 @@
     ask_availability = models.BooleanField(
         default=True,
         help_text="If true, ask players about their availability during registration. Default is true.",
-<<<<<<< HEAD
     )
 
     # Team league tiebreak configuration
@@ -209,19 +205,14 @@
         choices=TEAM_TIEBREAK_OPTIONS,
         default="sonneborn_berger",
         help_text="Fourth tiebreak for team tournaments",
-=======
->>>>>>> 1ac19d56
     )
 
     class Meta:
         permissions = (("view_dashboard", "Can view dashboard"),)
-<<<<<<< HEAD
-=======
 
     @property
     def registration_season(self):
         return Season.get_registration_season(league=self)
->>>>>>> 1ac19d56
 
     def time_control_initial(self):
         parts = self.time_control.split("+")
@@ -592,7 +583,6 @@
     def _calculate_team_scores(self):
         from heltour.tournament.db_to_structure import season_to_tournament_structure
 
-<<<<<<< HEAD
         # Check if we have any completed rounds
         if not self.round_set.filter(is_completed=True).exists():
             # No completed rounds - reset all scores
@@ -615,91 +605,6 @@
 
         # Get configured tiebreaks
         tiebreak_order = self.league.get_team_tiebreaks()
-=======
-        last_round = None
-        for round_ in self.round_set.filter(is_completed=True).order_by("number"):
-            round_pairings = round_.teampairing_set.all()
-            for team in Team.objects.filter(season=self):
-                white_pairing = find(round_pairings, white_team_id=team.id)
-                black_pairing = find(round_pairings, black_team_id=team.id)
-                is_playoffs = round_.number > self.rounds - self.playoffs
-
-                def increment_score(
-                    round_opponent, round_points, round_opponent_points, round_wins
-                ):
-                    (
-                        playoff_score,
-                        match_count,
-                        match_points,
-                        game_points,
-                        games_won,
-                        _,
-                        _,
-                        _,
-                        _,
-                    ) = (
-                        score_dict[(team.pk, last_round.number)]
-                        if last_round is not None
-                        else (0, 0, 0, 0, 0, 0, 0, None, 0)
-                    )
-                    round_match_points = 0
-                    if round_opponent is None:
-                        if not is_playoffs:
-                            # Bye
-                            match_points += 1
-                            game_points += self.boards / 2
-                    else:
-                        if is_playoffs:
-                            if round_points > round_opponent_points:
-                                playoff_score += 2 ** (self.rounds - round_.number)
-                            # TODO: Handle ties/tiebreaks somehow?
-                        else:
-                            match_count += 1
-                            if round_points > round_opponent_points:
-                                round_match_points = 2
-                            elif round_points == round_opponent_points:
-                                round_match_points = 1
-                            match_points += round_match_points
-                            game_points += round_points
-                            games_won += round_wins
-                    score_dict[(team.pk, round_.number)] = _TeamScoreState(
-                        playoff_score,
-                        match_count,
-                        match_points,
-                        game_points,
-                        games_won,
-                        round_match_points,
-                        round_points,
-                        round_opponent,
-                        round_opponent_points,
-                    )
-
-                if white_pairing is not None:
-                    increment_score(
-                        white_pairing.black_team_id,
-                        white_pairing.white_points,
-                        white_pairing.black_points,
-                        white_pairing.white_wins,
-                    )
-                elif black_pairing is not None:
-                    increment_score(
-                        black_pairing.white_team_id,
-                        black_pairing.black_points,
-                        black_pairing.white_points,
-                        black_pairing.black_wins,
-                    )
-                else:
-                    increment_score(None, 0, 0, 0)
-            last_round = round_
-
-        # Precalculate groups of tied teams for the tiebreaks
-        tied_team_map = defaultdict(set)
-        for team in Team.objects.filter(season=self):
-            score_state = score_dict[(team.pk, last_round.number)]
-            tied_team_map[(score_state.match_points, score_state.game_points)].add(
-                team.pk
-            )
->>>>>>> 1ac19d56
 
         # Calculate all tiebreaks
         tiebreak_results = tiebreaks.calculate_all_tiebreaks(results, tiebreak_order)
@@ -736,43 +641,9 @@
                 score.game_points = 0
                 score.games_won = 0
                 score.sb_score = 0
-<<<<<<< HEAD
                 score.buchholz = 0
                 score.head_to_head = 0
 
-=======
-            else:
-                score_state = score_dict[(score.team_id, last_round.number)]
-                score.playoff_score = score_state.playoff_score
-                score.match_count = score_state.match_count
-                score.match_points = score_state.match_points
-                score.game_points = score_state.game_points
-                score.games_won = score_state.games_won
-
-                # Tiebreak calculations
-                tied_team_set = tied_team_map[
-                    (score_state.match_points, score_state.game_points)
-                ]
-                score.head_to_head = 0
-                score.sb_score = 0
-                for round_number in range(1, last_round.number + 1):
-                    round_state = score_dict[(score.team_id, round_number)]
-                    opponent = round_state.round_opponent
-                    if opponent is not None:
-                        if round_state.round_match_points == 2:
-                            score.sb_score += score_dict[
-                                (round_state.round_opponent, last_round.number)
-                            ].match_points
-                        elif round_state.round_match_points == 1:
-                            score.sb_score += (
-                                score_dict[
-                                    (round_state.round_opponent, last_round.number)
-                                ].match_points
-                                / 2.0
-                            )
-                        if opponent in tied_team_set:
-                            score.head_to_head += round_state.round_match_points
->>>>>>> 1ac19d56
             score.save()
 
     def _calculate_lone_scores(self):
@@ -1857,7 +1728,6 @@
             self.player,
             " (C)" if self.is_captain else " (V)" if self.is_vice_captain else "",
         )
-<<<<<<< HEAD
 
 
 # -------------------------------------------------------------------------------
@@ -1877,8 +1747,6 @@
 
     def __str__(self):
         return "%s - %s" % (self.round, self.team)
-=======
->>>>>>> 1ac19d56
 
 
 # -------------------------------------------------------------------------------
@@ -1925,7 +1793,6 @@
         return method() if method else ""
 
     def pairing_sort_key(self):
-<<<<<<< HEAD
         # Get the league's configured tiebreaks
         league = self.team.season.league
         tiebreaks = league.get_team_tiebreaks()
@@ -1953,17 +1820,6 @@
         sort_key.append(self.team.seed_rating)
 
         return tuple(sort_key)
-=======
-        return (
-            self.playoff_score,
-            self.match_points,
-            self.game_points,
-            self.head_to_head,
-            self.games_won,
-            self.sb_score,
-            self.team.seed_rating,
-        )
->>>>>>> 1ac19d56
 
     def round_scores(self):
         white_pairings = self.team.pairings_as_white.all()
@@ -2013,25 +1869,7 @@
         return "%s" % (self.team)
 
     def __lt__(self, other):
-<<<<<<< HEAD
         return self.pairing_sort_key() < other.pairing_sort_key()
-=======
-        return (
-            self.playoff_score,
-            self.match_points,
-            self.game_points,
-            self.head_to_head,
-            self.games_won,
-            self.sb_score,
-        ) < (
-            other.playoff_score,
-            other.match_points,
-            other.game_points,
-            other.head_to_head,
-            other.games_won,
-            other.sb_score,
-        )
->>>>>>> 1ac19d56
 
 
 # -------------------------------------------------------------------------------

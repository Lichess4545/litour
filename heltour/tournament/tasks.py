from heltour.tournament.models import *
from heltour.tournament import lichessapi, slackapi, pairinggen
from heltour.celery import app
from celery.utils.log import get_task_logger
from datetime import datetime
from django.core.cache import cache
from heltour import settings
import reversion
from django.contrib import messages

logger = get_task_logger(__name__)

# Disabled for now because of rate-limiting
lichess_teams = [] # ['lichess4545-league']

@app.task(bind=True)
def update_player_ratings(self):
    players = Player.objects.all()
    player_dict = {p.lichess_username: p for p in players}

    # Query players from the bulk user endpoint based on our lichess teams
    for team_name in lichess_teams:
        for username, rating, games_played in lichessapi.enumerate_user_classical_rating_and_games_played(team_name, priority=0, timeout=300):
            # Remove the player from the dict
            p = player_dict.pop(username, None)
            if p is not None:
                p.rating, p.games_played = rating, games_played
                p.save()

    # Any players not found above will be queried individually
    for username, p in sorted(player_dict.items()):
        try:
            p.rating, p.games_played = lichessapi.get_user_classical_rating_and_games_played(username, priority=0, timeout=300)
            p.save()
        except Exception as e:
            logger.warning('Error getting rating for %s: %s' % (username, e))

    logger.info('Updated ratings for %d players', len(players))

@app.task(bind=True)
def populate_historical_ratings(self):
    pairings_that_should_have_ratings = PlayerPairing.objects.exclude(game_link='', result='').exclude(white=None, black=None).nocache()
    pairings_that_need_ratings = pairings_that_should_have_ratings.filter(white_rating=None) | pairings_that_should_have_ratings.filter(black_rating=None)

    api_poll_count = 0

    for p in pairings_that_need_ratings.exclude(game_link=''):
        # Poll ratings for the game from the lichess API
        if p.game_id() is None:
            continue
        game_meta = lichessapi.get_game_meta(p.game_id(), priority=0, timeout=300)
        p.white_rating = game_meta['players']['white']['rating']
        p.black_rating = game_meta['players']['black']['rating']
        p.save()
        api_poll_count += 1
        if api_poll_count >= 100:
            # Limit the processing per task execution
            return

    for p in pairings_that_need_ratings.filter(game_link=''):
        if p.get_round() is None:
            continue
        if not p.get_round().is_completed:
            p.white_rating = p.white.rating
            p.black_rating = p.black.rating
        else:
            # Look for ratings from a close time period
            p.white_rating = _find_closest_rating(p.white, p.get_round().end_date, p.get_round().season)
            p.black_rating = _find_closest_rating(p.black, p.get_round().end_date, p.get_round().season)
        p.save()

    for b in PlayerBye.objects.filter(player_rating=None, round__publish_pairings=True).nocache():
        if not b.round.is_completed:
            b.player_rating = b.player.rating
        else:
            b.player_rating = _find_closest_rating(b.player, b.round.end_date, b.round.season)
        b.save()

    for tm in TeamMember.objects.filter(player_rating=None, team__season__is_completed=True).nocache():
        tm.player_rating = _find_closest_rating(tm.player, tm.team.season.end_date(), tm.team.season)
        tm.save()

    for alt in Alternate.objects.filter(player_rating=None, season_player__season__is_completed=True).nocache():
        alt.player_rating = _find_closest_rating(alt.season_player.player, alt.season_player.season.end_date(), alt.season_player.season)
        alt.save()

    for sp in SeasonPlayer.objects.filter(final_rating=None, season__is_completed=True).nocache():
        sp.final_rating = _find_closest_rating(sp.player, sp.season.end_date(), sp.season)
        sp.save()

def _find_closest_rating(player, date, season):
    if player is None:
        return None
    if season.league.competitor_type == 'team':
        season_pairings = TeamPlayerPairing.objects.filter(team_pairing__round__season=season).exclude(white_rating=None, black_rating=None).nocache()
    else:
        season_pairings = LonePlayerPairing.objects.filter(round__season=season).exclude(white_rating=None, black_rating=None).nocache()
    pairings = season_pairings.filter(white=player) | season_pairings.filter(black=player)

    def pairing_date(p):
        if season.league.competitor_type == 'team':
            return p.team_pairing.round.end_date
        else:
            return p.round.end_date

    def rating(p):
        if p.white == player:
            return p.white_rating
        else:
            return p.black_rating

    pairings_by_date = sorted([(pairing_date(p), p) for p in pairings])
    if len(pairings_by_date) == 0:
        # Try to find the seed rating
        sp = SeasonPlayer.objects.filter(season=season, player=player).first()
        if sp is not None and sp.seed_rating is not None:
            return sp.seed_rating
        # Default to current rating
        return player.rating
    pairings_by_date_lt = [p for p in pairings_by_date if p[0] <= date]
    pairings_by_date_gt = [p for p in pairings_by_date if p[0] > date]
    if len(pairings_by_date_lt) > 0:
        # Get the rating AFTER the game
        p = pairings_by_date_lt[-1][1]
        if p.game_id() is not None:
            game_meta = lichessapi.get_game_meta(p.game_id(), priority=0, timeout=300)
            player_meta = game_meta['players']['white'] if p.white == player else game_meta['players']['black']
            if 'ratingDiff' in player_meta:
                return player_meta['rating'] + player_meta['ratingDiff']
        return rating(p)
    else:
        return rating(pairings_by_date_gt[0][1])

@app.task(bind=True)
def update_tv_state(self):
    games_starting = PlayerPairing.objects.filter(result='', game_link='', scheduled_time__lt=timezone.now()).nocache()
    games_starting = games_starting.filter(loneplayerpairing__round__end_date__gt=timezone.now()) | \
                     games_starting.filter(teamplayerpairing__team_pairing__round__end_date__gt=timezone.now())
    games_in_progress = PlayerPairing.objects.filter(result='', tv_state='default').exclude(game_link='').nocache()

#     for game in games_starting:
#         try:
#             league = game.get_round().season.league
#             for meta in lichessapi.get_latest_game_metas(game.white.lichess_username, 5, priority=1, timeout=300):
#                 if meta['players']['white']['userId'].lower() == game.white.lichess_username.lower() and \
#                         meta['players']['black']['userId'].lower() == game.black.lichess_username.lower() and \
#                         meta['clock']['initial'] == league.time_control_initial() and \
#                         meta['clock']['increment'] == league.time_control_increment() and \
#                         meta['rated'] == True:
#                     game.game_link = get_gamelink_from_gameid(meta['id'])
#                     game.save()
#         except Exception as e:
#             logger.warning('Error updating tv state for %s: %s' % (game, e))

    for game in games_in_progress:
        gameid = get_gameid_from_gamelink(game.game_link)
        if gameid is not None:
            try:
                meta = lichessapi.get_game_meta(gameid, priority=1, timeout=300)
                if 'status' not in meta or meta['status'] != 'started':
                    game.tv_state = 'hide'
#                 if 'status' in meta and meta['status'] == 'draw':
#                     game.result = '1/2-1/2'
#                 elif 'winner' in meta:
#                     if meta['winner'] == 'white':
#                         game.result = '1-0'
#                     elif meta['winner'] == 'black':
#                         game.result = '0-1'
                game.save()
            except Exception as e:
                logger.warning('Error updating tv state for %s: %s' % (game.game_link, e))

@app.task(bind=True)
def update_slack_users(self):
    slack_users = slackapi.get_user_list()
    name_set = {u.name.lower() for u in slack_users}
    for p in Player.objects.all():
        in_slack_group = p.lichess_username.lower() in name_set
        if in_slack_group != p.in_slack_group:
            p.in_slack_group = in_slack_group
            p.save()

# How late an event is allowed to run before it's discarded instead
_max_lateness = timedelta(hours=1)

@app.task(bind=True)
def run_scheduled_events(self):
    with cache.lock('run_scheduled_events'):
        for event in ScheduledEvent.objects.all():
            # Determine a range of times to search
            # If the comparison point (e.g. round start) is in the range, we run the event
            upper_bound = timezone.now() - event.offset
            lower_bound = max(event.last_run or event.date_created, timezone.now() - _max_lateness) - event.offset

            # Determine an upper bound for events that should be run before the next task execution
            # The idea is that we want events to be run as close to their scheduled time as possible,
            # not just at whatever interval this task happens to be run
            future_bound = upper_bound + settings.CELERYBEAT_SCHEDULE['run_scheduled_events']['schedule']
            future_event_time = None

            def matching_rounds(**kwargs):
                result = Round.objects.filter(**kwargs).filter(season__is_active=True)
                if event.league is not None:
                    result = result.filter(season__league=event.league)
                if event.season is not None:
                    result = result.filter(season=event.season)
                return result

            if event.relative_to == 'round_start':
                for obj in matching_rounds(start_date__gt=lower_bound, start_date__lte=upper_bound):
                    run_event(event, obj)
                for obj in matching_rounds(start_date__gt=upper_bound, start_date__lte=future_bound):
                    future_event_time = obj.start_date + event.offset if future_event_time is None else min(future_event_time, obj.start_date + event.offset)
            elif event.relative_to == 'round_end':
                for obj in matching_rounds(end_date__gt=lower_bound, end_date__lte=upper_bound):
                    run_event(event, obj)
                for obj in matching_rounds(end_date__gt=upper_bound, end_date__lte=future_bound):
                    future_event_time = obj.end_date + event.offset if future_event_time is None else min(future_event_time, obj.end_date + event.offset)

            # Schedule this task to be run again at the next event's scheduled time
            # Note: This could potentially lead to multiple tasks running at the same time. That's why we have a lock
            if future_event_time is not None:
                run_scheduled_events.apply_async(args=[], eta=future_event_time)

def run_event(event, obj):
    event.last_run = timezone.now()
    event.save()

    if event.type == 'notify_mods_unscheduled' and isinstance(obj, Round):
        round_pairings = PlayerPairing.objects.filter(loneplayerpairing__round=obj) | PlayerPairing.objects.filter(teamplayerpairing__team_pairing__round=obj)
        unscheduled_pairings = round_pairings.filter(result='', scheduled_time=None).exclude(white=None).exclude(black=None).nocache()
        slacknotify.unscheduled_games(obj, unscheduled_pairings)
    elif event.type == 'notify_mods_no_result' and isinstance(obj, Round):
        round_pairings = PlayerPairing.objects.filter(loneplayerpairing__round=obj) | PlayerPairing.objects.filter(teamplayerpairing__team_pairing__round=obj)
        no_result_pairings = round_pairings.filter(result='').exclude(white=None).exclude(black=None).nocache()
        slacknotify.no_result_games(obj, no_result_pairings)
    elif event.type == 'start_round_transition' and isinstance(obj, Round):
        workflow = RoundTransitionWorkflow(obj.season)
        warnings = workflow.warnings
        if len(warnings) > 0:
            slacknotify.no_transition(obj.season, warnings)
        else:
            msg_list = workflow.run(complete_round=True, complete_season=True, update_board_order=True, generate_pairings=True, background=True)
            slacknotify.starting_transition(obj.season, msg_list)

@app.task(bind=True)
def generate_pairings(self, round_id, overwrite=False):
    round_ = Round.objects.get(pk=round_id)
    pairinggen.generate_pairings(round_, overwrite)
    round_.publish_pairings = False
    with reversion.create_revision():
        reversion.set_comment('Generated pairings.')
        round_.save()
<<<<<<< HEAD
    slacknotify.pairings_generated(round_)
=======
        slacknotify.pairings_generated(round_)

class RoundTransitionWorkflow():

    def __init__(self, season):
        self.season = season

    @property
    def round_to_close(self):
        return self.season.round_set.filter(publish_pairings=True, is_completed=False).order_by('number').first()

    @property
    def round_to_open(self):
        return self.season.round_set.filter(publish_pairings=False, is_completed=False).order_by('number').first()

    @property
    def season_to_close(self):
        round_to_close = self.round_to_close
        round_to_open = self.round_to_open
        return self.season if not self.season.is_completed and round_to_open is None and (round_to_close is None or round_to_close.number == self.season.rounds) else None

    def run(self, complete_round=False, complete_season=False, update_board_order=False, generate_pairings=False, background=False, user=None):
        msg_list = []
        round_to_close = self.round_to_close
        round_to_open = self.round_to_open
        season_to_close = self.season_to_close

        with transaction.atomic():
            if complete_round and round_to_close is not None:
                with reversion.create_revision():
                    reversion.set_user(user)
                    reversion.set_comment('Close round')
                    round_to_close.is_completed = True
                    round_to_close.save()
                msg_list.append(('Round %d set as completed.' % round_to_close.number, messages.INFO))
            if complete_season and season_to_close is not None and (round_to_close is None or round_to_close.is_completed):
                with reversion.create_revision():
                    reversion.set_user(user)
                    reversion.set_comment('Close season')
                    season_to_close.is_completed = True
                    season_to_close.save()
                msg_list.append(('%s set as completed.' % season_to_close.name, messages.INFO))
            if update_board_order and round_to_open is not None and self.season.league.competitor_type == 'team':
                try:
                    with reversion.create_revision():
                        reversion.set_user(user)
                        reversion.set_comment('Update board order')
                        self.do_update_board_order(self.season)
                    msg_list.append(('Board order updated.', messages.INFO))
                except IndexError:
                    msg_list.append(('Error updating board order.', messages.ERROR))
                    return msg_list
            if generate_pairings and round_to_open is not None:
                if background:
                    generate_pairings.apply_async(args=[round_to_open.pk])
                    msg_list.append(('Generating pairings in background.', messages.INFO))
                else:
                    try:
                        with reversion.create_revision():
                            reversion.set_user(user)
                            reversion.set_comment('Generate pairings')
                            pairinggen.generate_pairings(round_to_open, overwrite=False)
                            round_to_open.publish_pairings = False
                            round_to_open.save()
                        msg_list.append(('Pairings generated.', messages.INFO))
                    except pairinggen.PairingsExistException:
                        msg_list.append(('Unpublished pairings already exist.', messages.WARNING))
                    except pairinggen.PairingHasResultException:
                        msg_list.append(('Pairings with results can\'t be overwritten.', messages.ERROR))
        return msg_list

    @property
    def warnings(self):
        msg_list = []
        round_to_close = self.round_to_close
        round_to_open = self.round_to_open

        if round_to_close is not None and round_to_close.end_date is not None and round_to_close.end_date > timezone.now() + timedelta(hours=1):
            time_from_now = self._time_from_now(round_to_close.end_date - timezone.now())
            msg_list.append(('The round %d end date is %s from now.' % (round_to_close.number, time_from_now), messages.WARNING))
        elif round_to_open is not None and round_to_open.start_date is not None and round_to_open.start_date > timezone.now() + timedelta(hours=1):
            time_from_now = self._time_from_now(round_to_open.start_date - timezone.now())
            msg_list.append(('The round %d start date is %s from now.' % (round_to_open.number, time_from_now), messages.WARNING))

        if round_to_close is not None:
            incomplete_pairings = PlayerPairing.objects.filter(result='', teamplayerpairing__team_pairing__round=round_to_close).nocache() | \
                                  PlayerPairing.objects.filter(result='', loneplayerpairing__round=round_to_close).nocache()
            if len(incomplete_pairings) > 0:
                msg_list.append(('Round %d has %d pairing(s) without a result.' % (round_to_close.number, len(incomplete_pairings)), messages.WARNING))

        return msg_list
>>>>>>> a12645f5
<|MERGE_RESOLUTION|>--- conflicted
+++ resolved
@@ -251,10 +251,7 @@
     with reversion.create_revision():
         reversion.set_comment('Generated pairings.')
         round_.save()
-<<<<<<< HEAD
     slacknotify.pairings_generated(round_)
-=======
-        slacknotify.pairings_generated(round_)
 
 class RoundTransitionWorkflow():
 
@@ -285,23 +282,20 @@
             if complete_round and round_to_close is not None:
                 with reversion.create_revision():
                     reversion.set_user(user)
-                    reversion.set_comment('Close round')
+                    reversion.set_comment('Closed round.')
                     round_to_close.is_completed = True
                     round_to_close.save()
                 msg_list.append(('Round %d set as completed.' % round_to_close.number, messages.INFO))
             if complete_season and season_to_close is not None and (round_to_close is None or round_to_close.is_completed):
                 with reversion.create_revision():
                     reversion.set_user(user)
-                    reversion.set_comment('Close season')
+                    reversion.set_comment('Closed season.')
                     season_to_close.is_completed = True
                     season_to_close.save()
                 msg_list.append(('%s set as completed.' % season_to_close.name, messages.INFO))
             if update_board_order and round_to_open is not None and self.season.league.competitor_type == 'team':
                 try:
-                    with reversion.create_revision():
-                        reversion.set_user(user)
-                        reversion.set_comment('Update board order')
-                        self.do_update_board_order(self.season)
+                    self.do_update_board_order(self.season)
                     msg_list.append(('Board order updated.', messages.INFO))
                 except IndexError:
                     msg_list.append(('Error updating board order.', messages.ERROR))
@@ -312,10 +306,10 @@
                     msg_list.append(('Generating pairings in background.', messages.INFO))
                 else:
                     try:
+                        pairinggen.generate_pairings(round_to_open, overwrite=False)
                         with reversion.create_revision():
                             reversion.set_user(user)
-                            reversion.set_comment('Generate pairings')
-                            pairinggen.generate_pairings(round_to_open, overwrite=False)
+                            reversion.set_comment('Generated pairings.')
                             round_to_open.publish_pairings = False
                             round_to_open.save()
                         msg_list.append(('Pairings generated.', messages.INFO))
@@ -345,4 +339,16 @@
                 msg_list.append(('Round %d has %d pairing(s) without a result.' % (round_to_close.number, len(incomplete_pairings)), messages.WARNING))
 
         return msg_list
->>>>>>> a12645f5
+
+    def _time_from_now(self, delta):
+        if delta.days > 0:
+            if delta.days == 1:
+                return '1 day'
+            else:
+                return '%d days' % delta.days
+        else:
+            hours = delta.seconds / 3600
+            if hours == 1:
+                return '1 hour'
+            else:
+                return '%d hours' % hours
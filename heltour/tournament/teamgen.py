import random
import re
import math
from heltour.tournament.team_rating_utils import variance, \
    team_rating_variance, team_rating_range

from itertools import combinations
from functools import partial
from multiprocessing import Pool

from django.conf import settings

<<<<<<< HEAD

=======
AVOID_WEIGHT = 1000
FRIEND_WEIGHT = 1
>>>>>>> 8d9053f1
class Player:
    pref_score = 0
    team = None
    board = None
    req_met = False

    def __init__(self, name, rating, friends, avoid, date, alt, previous_season_alt):
        self.name = name
        self.rating = rating
        self.friends = friends
        self.avoid = avoid
        self.date = date
        self.alt = alt
        self.previous_season_alt = previous_season_alt

    @classmethod
    def player_from_json(cls, player):
        return cls(
            player['name'],
            player['rating'],
            player['friends'],
            player['avoid'],
            player['date_created'],
            player['prefers_alt'],
            player.get('previous_season_alternate', False)
        )

    def __repr__(self):
        return str((self.name, self.board, self.rating, self.req_met))

    def __lt__(self, other):
        return True

    def set_pref_score(self):
        self.pref_score = 0
        for friend in self.friends:
            if friend in self.team.get_boards():
                self.pref_score += FRIEND_WEIGHT
            else:
                self.pref_score -= FRIEND_WEIGHT
        for avoid in self.avoid:
            if avoid in self.team.get_boards():
<<<<<<< HEAD
                self.pref_score -= 1
        # player with more than 5 choices can be <5 preference even if all teammates are preferred

=======
                self.pref_score -= AVOID_WEIGHT
        #player with more than 5 choices can be <5 preference even if all teammates are preferred
>>>>>>> 8d9053f1
    def set_req_met(self):
        self.req_met = False
        if not self.friends:
            self.req_met = None
        for friend in self.friends:
            if friend in self.team.get_boards():
                self.req_met = True


class Team:
    def __init__(self, boards):
        self.boards = [None for x in range(boards)]

    def __str__(self):
        return str((self.boards, self.team_pref_score, self.get_mean()))

    def __repr__(self):
        return "Team:{0}".format(id(self))

    def __lt__(self, other):
        return True

    def changeBoard(self, board, new_player):
        # updates the player on a board and updates that player's team attribute
        if self.boards[board]:
            self.boards[board].team = None
        self.boards[board] = new_player
        if new_player.team:
            new_player.team.boards[board] = None
        new_player.team = self

    def get_mean(self, expected_rating=False):
        # expected_rating is an unused parameter in this version.
        # it is used by the tournament.models.Team.get_mean method.
        ratings = [board.rating for board in self.boards]
        mean = sum(ratings) / len(ratings)
        return mean

    def get_boards(self):
        return self.boards

    def get_player(self, board):
        return self.boards[board]

    def set_team_pref_score(self):
        self.team_pref_score = sum([x.pref_score for x in self.boards])


def update_pref(players, teams):  # update preference scores
    for player in players:
        player.set_pref_score()
    for team in teams:
        team.set_team_pref_score()


def update_sort(players, teams):  # based on preference score high to low
    players.sort(key=lambda player: (player.team.team_pref_score, player.pref_score), reverse=False)
    teams.sort(key=lambda team: team.team_pref_score, reverse=False)


def split_into_equal_groups_by_rating(players, group_number):
    players.sort(key=lambda player: player.rating, reverse=True)
    avg = len(players) / float(group_number)
    players_split = []
    last = 0.0
    while round(last) < len(players):
        players_split.append(players[int(round(last)):int(round(last + avg))])
        last += avg
    return players_split


def get_rating_bounds_of_split(split):
    min_ratings = [min([p.rating for p in board]) for board in split]
    max_ratings = [max([p.rating for p in board]) for board in split]
    min_ratings[-1] = 0
    max_ratings[0] = 5000
    return list(zip(min_ratings, max_ratings))


def total_happiness(teams):
    return sum([team.team_pref_score for team in teams])


def flatten(lst):
    return [item for sub_lst in lst for item in sub_lst]


def make_league(playerdata, boards, balance):
    players = []
    for player in playerdata:
        if player['has_20_games'] and player['in_slack']:
            players.append(Player.player_from_json(player))
        else:
            pass
            # print("{0} skipped".format(player['name']))
    players.sort(key=lambda player: player.rating, reverse=True)

    # Split into those that want to be alternates vs those that do not.
    alternates = [p for p in players if p.alt]
    players = [p for p in players if not p.alt]

    # splits list of Player objects into 6 near equal lists, sectioned by rating
    players_split = split_into_equal_groups_by_rating(players, boards)
    team_rating_bounds = get_rating_bounds_of_split(players_split)

    num_teams = int(math.ceil((len(players_split[0]) * balance) / 2.0) * 2)
    # print(f"Targetting {num_teams} teams")

    # separate latest joining players into alternate lists as required
    for n, board in enumerate(players_split):
        board.sort(key=lambda player: (0 if player.previous_season_alt else 1, player.date))
        alternates.extend(board[num_teams:])
        del board[num_teams:]
        board.sort(key=lambda player: player.rating, reverse=True)

    alts_split = split_into_equal_groups_by_rating(alternates, boards)
    alt_rating_bounds = get_rating_bounds_of_split(alts_split)

    players = flatten(players_split)

    # print len(players)
    # print num_teams
    # print alts_split

    for n, board in enumerate(players_split):
        for player in board:
            player.board = n

    def convert_name_list(string_of_names, players):
        pattern = r"([^-_a-zA-Z0-9]|^){0}([^-_a-zA-Z0-9]|$)"
        return [player for player in players
                if re.search(pattern.format(player.name), string_of_names, flags=re.I)]

    for player in players:
        filtered_players = [p for p in players if p.board != player.board]
        player.friends = convert_name_list(player.friends, filtered_players)
        player.avoid = convert_name_list(player.avoid, filtered_players)

    # randomly shuffle players
    for board in players_split:
        random.shuffle(board)

    teams = []
    for n in range(num_teams):
        teams.append(Team(boards))
    for n, board in enumerate(players_split):
        for team, player in enumerate(board):
            teams[team].changeBoard(n, player)

    update_pref(players, teams)
    update_sort(players, teams)

    def swapPlayers(teama, playera, teamb, playerb, board):
        # swap players between teams - ensure players are same board for input
        teama.changeBoard(board, playerb)
        teamb.changeBoard(board, playera)

    def testSwap(teama, playera, teamb, playerb, board):
        # try a swap and return the preference change if this swap was made
        prior_pref = teama.team_pref_score + teamb.team_pref_score
        swapPlayers(teama, playera, teamb, playerb, board)  # swap players forwards
        update_pref(players, teams)
        post_pref = teama.team_pref_score + teamb.team_pref_score
        swapPlayers(teama, playerb, teamb, playera, board)  # swap players back
        update_pref(players, teams)
        return post_pref - prior_pref  # more positive = better swap

    # take player from least happy team
    # calculate the overall preference score if player were to swap to each of the preferences' teams or preference swaps into their team.
    # swap player into the team that makes the best change to overall preference
    # check if the swap has increased the overall preference rating
    # if swap made, resort list by preference score and start at the least happy player again
    # if no improving swaps are available, go to the next player
    # if end of the list reached with no swaps made: stop

    p = 0
    while p < len(players):
        player = players[p]  # least happy player
        swaps = []
        for friend in player.friends:
            # test both direction swaps for each friend and whichever is better, add the swap ID and score to temp
            # friends list
            # board check is redundant due to earlier removal of same board requests
            if friend.board != player.board and friend.team != player.team:
                # test swap friend to player team (swap1)
                swap1_ID = (friend.team, friend, player.team, player.team.get_player(friend.board),
                            friend.board)
                swap1_score = testSwap(*swap1_ID)
                # test swap player to friend team (swap2)
                swap2_ID = (player.team, player, friend.team, friend.team.get_player(player.board),
                            player.board)
                swap2_score = testSwap(*swap2_ID)
                swaps.append(max((swap1_score, swap1_ID), (swap2_score, swap2_ID)))
        for avoid in player.avoid:
            # test moving player to be avoided to the best preferred team
            if player.team == avoid.team:  # otherwise irrelevant
                for swap_team in teams:
                    swap_ID = (
                        avoid.team, avoid, swap_team, swap_team.get_player(avoid.board),
                        avoid.board)
                    swap_score = testSwap(*swap_ID)
                    swaps.append((swap_score, swap_ID))
        swaps.sort()
        if swaps and swaps[-1][
            0] > 0:  # there is a swap to make and it improves the preference score
            swapPlayers(*(swaps[-1][1]))
            # print(swaps[-1])
            update_pref(players, teams)
            update_sort(players, teams)
            p = 0
        else:  # go to the next player in the list
            p += 1

    for player in players:
        player.set_req_met()

    return {'teams': teams,
            'players': players,
            'alternates': alternates,
            'team_rating_bounds': team_rating_bounds,
            'alt_rating_bounds': alt_rating_bounds,
            'alts_split': alts_split}


# Reduce variance functions

def intersection(lst1, lst2):
    return set(lst1).intersection(set(lst2))


# Does this swap have a neutral effect on happiness
def is_neutral_swap(swap):
    def count_on_team(attr, player, team):
        n = len(intersection(getattr(player, attr), team.boards))
        n += len([p for p in team.boards if player in getattr(p, attr)])
        return n

    count_friends_on_team = partial(count_on_team, 'friends')
    count_avoids_on_team = partial(count_on_team, 'avoid')

    pa, pb = swap
<<<<<<< HEAD
    pre_swap_score = count_friends_on_team(pa, pa.team) \
                     + count_friends_on_team(pb, pb.team) \
                     - count_avoids_on_team(pa, pa.team) \
                     - count_avoids_on_team(pb, pb.team)

    post_swap_score = count_friends_on_team(pa, pb.team) \
                      + count_friends_on_team(pb, pa.team) \
                      - count_avoids_on_team(pa, pb.team) \
                      - count_avoids_on_team(pb, pa.team)
=======
    pre_swap_score =   FRIEND_WEIGHT * count_friends_on_team(pa, pa.team) \
                     + FRIEND_WEIGHT * count_friends_on_team(pb, pb.team) \
                     - AVOID_WEIGHT * count_avoids_on_team(pa, pa.team) \
                     - AVOID_WEIGHT * count_avoids_on_team(pb, pb.team)

    post_swap_score =  FRIEND_WEIGHT * count_friends_on_team(pa, pb.team) \
                     + FRIEND_WEIGHT * count_friends_on_team(pb, pa.team) \
                     - AVOID_WEIGHT * count_avoids_on_team(pa, pb.team) \
                     - AVOID_WEIGHT * count_avoids_on_team(pb, pa.team)
>>>>>>> 8d9053f1

    if pre_swap_score != post_swap_score:
        return False
    return True


def get_swaps(teams):
    num_boards = len(teams[0].boards)
    boards = [[team.boards[i] for team in teams] for i in range(num_boards)]
    swaps = [[swap for swap in combinations(board, 2) if is_neutral_swap(swap)] for board in boards]
    return flatten(swaps)


def rating_variance_improvement(league_mean, n_boards, swap):
    def score(a, b):
        return variance(league_mean, [a, b])

    pa, pb = swap
    a_mean = pa.team.get_mean()
    b_mean = pb.team.get_mean()
    initial_score = score(a_mean, b_mean)

    # calculating change in mean if we swapped the players.
    rating_diff = pb.rating - pa.rating
    a_mean = a_mean + rating_diff / n_boards
    b_mean = b_mean - rating_diff / n_boards
    new_score = score(a_mean, b_mean)

    # lower is better
    return new_score - initial_score


def get_best_swap(swaps, fun):
    best_swap = min(swaps, key=fun)
    return best_swap, fun(best_swap)


def perform_swap(swap):
    pa, pb = swap
    ta = pa.team
    tb = pb.team
    board = pa.board
    ta.changeBoard(board, pb)
    tb.changeBoard(board, pa)


def update_swaps(swaps, swap_performed, teams):
    pa, pb = swap_performed
    affected_players = pa.team.boards + pb.team.boards
    # remove all swaps involving players affected by the swap.
    swaps = [swap for swap in swaps
             if not intersection(swap, affected_players)]

    # find new neutral swaps involving the players affected by swap.
    for player in affected_players:
        board = player.board
        players_on_board = [team.boards[board] for team in teams
                            if not team.boards[board] in affected_players]
        swaps.extend([(player, p) for p in players_on_board
                      if is_neutral_swap((player, p))])

    swaps.extend([swap for swap in zip(pa.team.boards, pb.team.boards)
                  if is_neutral_swap(swap)])

    return swaps


def reduce_variance(teams):
    # players = flatten([team.boards for team in teams])

    league_mean = sum([team.get_mean() for team in teams]) / len(teams)
    n_boards = len(teams[0].boards)

    swaps = get_swaps(teams)

    eval_fun = partial(rating_variance_improvement, league_mean, n_boards)
    best_swap, swap_value = get_best_swap(swaps, eval_fun)

    # infinite loop possibility here?
    i = 0
    max_iterations = 200
    epsilon = 0.0000001
    while swap_value <= -epsilon and i < max_iterations:
        # variance = team_rating_variance(teams, league_mean)
        # update_pref(players, teams)
        # score = total_happiness(teams)
        # print()
        # print("i: ", i)
        # print("variance: ", variance)
        # print("score: ", score)
        # print("swap_value: ", swap_value)
        # print("best_swap: ", best_swap)
        i += 1
        perform_swap(best_swap)
        swaps = update_swaps(swaps, best_swap, teams)
        best_swap, swap_value = get_best_swap(swaps, eval_fun)

    # means = [team.get_mean() for team in teams]
    # print("means: ", sorted(means))
    return teams


def make_league_map(args):
    return make_league(*args)


def reduce_variance_map(league):
    league['teams'] = reduce_variance(league['teams'])
    return league


def get_best_league(player_data, boards, balance, count):
    pool = Pool(getattr(settings, 'TEAMGEN_PROCESSES_NUMBER', 1))
    args = [(player_data, boards, balance) for _ in range(count)]
    leagues = pool.map(make_league_map, args)
    max_happiness = max([total_happiness(l['teams']) for l in leagues])
    happy_leagues = [l for l in leagues if total_happiness(l['teams']) == max_happiness]

    happy_leagues = pool.map(reduce_variance_map, happy_leagues)

    min_range_league = min(happy_leagues, key=lambda l: team_rating_range(l['teams']))
    return min_range_league<|MERGE_RESOLUTION|>--- conflicted
+++ resolved
@@ -10,12 +10,9 @@
 
 from django.conf import settings
 
-<<<<<<< HEAD
-
-=======
 AVOID_WEIGHT = 1000
 FRIEND_WEIGHT = 1
->>>>>>> 8d9053f1
+
 class Player:
     pref_score = 0
     team = None
@@ -58,14 +55,8 @@
                 self.pref_score -= FRIEND_WEIGHT
         for avoid in self.avoid:
             if avoid in self.team.get_boards():
-<<<<<<< HEAD
-                self.pref_score -= 1
+                self.pref_score -= AVOID_WEIGHT
         # player with more than 5 choices can be <5 preference even if all teammates are preferred
-
-=======
-                self.pref_score -= AVOID_WEIGHT
-        #player with more than 5 choices can be <5 preference even if all teammates are preferred
->>>>>>> 8d9053f1
     def set_req_met(self):
         self.req_met = False
         if not self.friends:
@@ -307,17 +298,6 @@
     count_avoids_on_team = partial(count_on_team, 'avoid')
 
     pa, pb = swap
-<<<<<<< HEAD
-    pre_swap_score = count_friends_on_team(pa, pa.team) \
-                     + count_friends_on_team(pb, pb.team) \
-                     - count_avoids_on_team(pa, pa.team) \
-                     - count_avoids_on_team(pb, pb.team)
-
-    post_swap_score = count_friends_on_team(pa, pb.team) \
-                      + count_friends_on_team(pb, pa.team) \
-                      - count_avoids_on_team(pa, pb.team) \
-                      - count_avoids_on_team(pb, pa.team)
-=======
     pre_swap_score =   FRIEND_WEIGHT * count_friends_on_team(pa, pa.team) \
                      + FRIEND_WEIGHT * count_friends_on_team(pb, pb.team) \
                      - AVOID_WEIGHT * count_avoids_on_team(pa, pa.team) \
@@ -327,7 +307,6 @@
                      + FRIEND_WEIGHT * count_friends_on_team(pb, pa.team) \
                      - AVOID_WEIGHT * count_avoids_on_team(pa, pb.team) \
                      - AVOID_WEIGHT * count_avoids_on_team(pb, pa.team)
->>>>>>> 8d9053f1
 
     if pre_swap_score != post_swap_score:
         return False

--- conflicted
+++ resolved
@@ -30,22 +30,15 @@
     </header>
     {% endif %}
     {% block body %}{% endblock %}
-<<<<<<< HEAD
 
-=======
     {% if league %}
->>>>>>> 4c296e73
     <footer class="footer">
       <div class="container-fluid">
         <p class="text-muted">{{ league.name }} &middot; <a href="{% url 'home' %}">Change</a></p>
       </div>
     </footer>
-<<<<<<< HEAD
-
-=======
     {% endif %}
     
->>>>>>> 4c296e73
     {% block common_js %}
     <script src="https://ajax.googleapis.com/ajax/libs/jquery/1.12.4/jquery.min.js"></script>
     <script src="{% static "lib/js/bootstrap.min.js" %}?v={{ static_version }}"></script>

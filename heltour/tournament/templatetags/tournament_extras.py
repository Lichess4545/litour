from django import template
from django.core.urlresolvers import reverse
from django.utils.safestring import mark_safe
from django.utils import timezone, formats
from datetime import timedelta
from heltour.tournament.models import Player, Registration

register = template.Library()

@register.simple_tag
def leagueurl(name, league_tag=None, season_tag=None, *args, **kwargs):
    if season_tag is not None and season_tag != '':
        name = "by_season:" + name
        args = [season_tag] + list(args)
    if league_tag is not None and league_tag != '':
        name = "by_league:" + name
        args = [league_tag] + list(args)
    return reverse(name, args=args, kwargs=kwargs)

@register.simple_tag(takes_context=True)
def rating(context, player):
    return player.rating_for(context['league']) or '?'

@register.simple_tag(takes_context=True)
def player_rating(context, obj_with_player_rating):
    return obj_with_player_rating.player_rating_display(context['league']) or '?'

@register.simple_tag(takes_context=True)
def white_rating(context, pairing):
    return pairing.white_rating_display(context['league']) or '?'

@register.simple_tag(takes_context=True)
def black_rating(context, pairing):
    return pairing.black_rating_display(context['league']) or '?'

@register.simple_tag(takes_context=True)
def white_team_rating(context, pairing):
    return pairing.white_team_rating(context['league']) or '?'

@register.simple_tag(takes_context=True)
def black_team_rating(context, pairing):
    return pairing.black_team_rating(context['league']) or '?'

@register.simple_tag(takes_context=True)
def seed_rating(context, season_player):
    return season_player.seed_rating_display(context['league']) or '?'

@register.simple_tag(takes_context=True)
def expected_rating(context, season_player):
    return season_player.expected_rating(context['league']) or '?'

@register.simple_tag
def resultclass(score, opp_score):
    if score is None or score == '' or opp_score is None or opp_score == '':
        return ''
    elif score > opp_score:
        return 'cell-win'
    elif score < opp_score:
        return 'cell-loss'
    else:
        return 'cell-tie'

@register.simple_tag
def highlightclass(highlights, player):
    for name, players in highlights:
        if player in players:
            return 'player-%s' % name
    return ''

@register.filter
def formatscore(score):
    if str(score) == '0.5':
        return '\u00BD'
    return str(score).replace('.0', '').replace('.5', '\u00BD')

@register.filter
def forfeitchar(score):
    if score == 1:
        return 'X'
    elif score == 0.5:
        return 'Z'
    elif score == 0:
        return 'F'
    return ''

@register.filter
def date_or_q(datetime, fmt=None):
    if datetime is None:
        return '?'
    if fmt is not None:
        return datetime.strftime(fmt)
    return datetime.date()

@register.filter
def label_right(input_element):
    return mark_safe('%s<label for="id_%s">%s</label></td>' % (input_element, input_element.name, input_element.label))

@register.filter
def percent(number, decimal_digits=0):
    return ('{:.' + str(decimal_digits) + '%}').format(number)

@register.filter
def get_item(dictionary, key):
    return dictionary.get(key)

@register.filter
def time_from_now(datetime):
    delta = datetime - timezone.now()
    if delta < timedelta(0):
        return '0 hours'
    if delta.days > 0:
        days = delta.days
        if delta.seconds > 3600 * 12:
            days += 1
        if days == 1:
            return '1 day'
        else:
            return '%d days' % days
    elif delta.seconds >= 3600:
        hours = delta.seconds / 3600
        if delta.seconds > 3600 / 2:
            hours += 1
        if hours == 1:
            return '1 hour'
        else:
            return '%d hours' % hours
    else:
        minutes = delta.seconds / 60
        if minutes == 1:
            return '1 minute'
        else:
            return '%d minutes' % minutes

@register.filter
def date_el(datetime, arg=None):
    if not datetime:
        return ''
    return mark_safe('<time datetime="%s">%s</time>' % (datetime.isoformat(), formats.date_format(datetime, arg)))

@register.filter
def mean(lst):
    if len(lst) == 0:
        return ''
    return sum(lst) / len(lst)

@register.filter
def median(lst):
    c = len(lst)
    if c == 0:
        return ''
    if c % 2 == 0:
        return (lst[c // 2 - 1] + lst[c // 2]) / 2
    return lst[int(c // 2)]

@register.filter
def maximum(lst):
    if len(lst) == 0:
        return ''
    return max(lst)

@register.filter
def minimum(lst):
    if len(lst) == 0:
        return ''
    return min(lst)

@register.filter
<<<<<<< HEAD
def can_register(user, season):
    return Registration.can_register(user, season)

@register.filter
def is_registered(user, season):
    return Registration.is_registered(user, season)
=======
def concat(str1, str2):
    return str(str1) + str(str2)
>>>>>>> c07d7f69
<|MERGE_RESOLUTION|>--- conflicted
+++ resolved
@@ -165,14 +165,12 @@
     return min(lst)
 
 @register.filter
-<<<<<<< HEAD
 def can_register(user, season):
     return Registration.can_register(user, season)
 
 @register.filter
 def is_registered(user, season):
     return Registration.is_registered(user, season)
-=======
+
 def concat(str1, str2):
     return str(str1) + str(str2)
->>>>>>> c07d7f69

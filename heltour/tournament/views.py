--- conflicted
+++ resolved
@@ -1229,15 +1229,11 @@
     @cached_as(League, Season, Round)
     def view(self, page: int = 1):
         tablesums = Player.objects.annotate(
-            blackcount=Count("blackcount", filter=self.black_games_Q(), distinct=True),
-            whitecount=Count("whitecount", filter=self.white_games_Q(), distinct=True),
+            blackcount=Count("pairings_as_black", filter=self.black_games_Q(), distinct=True),
+            whitecount=Count("pairings_as_white", filter=self.white_games_Q(), distinct=True),
             game_count=F("blackcount") + F("whitecount"),
             season_count=Count("seasonplayer", filter=self.seasons_Q(), distinct=True),
-<<<<<<< HEAD
             latest_season=Subquery(self.latest_season_subquery()),
-=======
-            latest_season=SubQuery(self.latest_season_subquery()),
->>>>>>> a7abd646
         ).order_by("-game_count", "season_count")
 
         paginator = Paginator(tablesums, DEFAULT_PAGE_SIZE)

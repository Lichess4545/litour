--- conflicted
+++ resolved
@@ -31,10 +31,7 @@
 
     season_list = Season.objects.filter(league=_get_league(league_tag)).order_by('-start_date', '-id').exclude(pk=current_season.pk)
     registration_season = Season.objects.filter(league=league, registration_open=True).order_by('-start_date').first()
-<<<<<<< HEAD
-=======
-
->>>>>>> 3d81f082
+
     team_scores = list(enumerate(sorted(TeamScore.objects.filter(team__season=current_season), reverse=True)[:5], 1))
 
     # TODO: Use the lichess api to check the game status and remove games even if a game link hasn't been posted yet
@@ -45,12 +42,8 @@
                                          .exclude(game_link='').order_by('scheduled_time')
     upcoming_game_time_min = timezone.now() - timedelta(minutes=5)
     upcoming_game_time_max = timezone.now() + timedelta(hours=12)
-<<<<<<< HEAD
-    upcoming_games = PlayerPairing.objects.filter(game_link='', result='', scheduled_time__gt=upcoming_game_time_min, scheduled_time__lt=upcoming_game_time_max).order_by('scheduled_time')
-=======
     upcoming_games = PlayerPairing.objects.filter(game_link='', result='', scheduled_time__gt=upcoming_game_time_min, scheduled_time__lt=upcoming_game_time_max) \
                                           .order_by('scheduled_time')
->>>>>>> 3d81f082
 
     context = {
         'league_tag': league_tag,
@@ -73,13 +66,9 @@
     default_season = _get_default_season(league_tag)
     season_list = Season.objects.filter(league=_get_league(league_tag)).order_by('-start_date', '-id').exclude(pk=default_season.pk)
 
-<<<<<<< HEAD
-    active_round = Round.objects.filter(season=season, publish_pairings=True, is_completed=False, start_date__lt=timezone.now(), end_date__gt=timezone.now()).order_by('-number').first()
-=======
     active_round = Round.objects.filter(season=season, publish_pairings=True, is_completed=False, start_date__lt=timezone.now(), end_date__gt=timezone.now()) \
                                 .order_by('-number') \
                                 .first()
->>>>>>> 3d81f082
     last_round = Round.objects.filter(season=season, is_completed=True).order_by('-number').first()
     last_round_pairings = last_round.teampairing_set.all() if last_round is not None else None
     team_scores = list(enumerate(sorted(TeamScore.objects.filter(team__season=season), reverse=True)[:5], 1))
@@ -236,12 +225,6 @@
         alternate_rows.append((1, [None for _ in board_numbers]))
 
     current_round = Round.objects.filter(season=season, publish_pairings=True).order_by('-number').first()
-<<<<<<< HEAD
-    scheduled_alternates = {assign.player for assign in AlternateAssignment.objects.filter(round=current_round).select_related('player').nocache()}
-    unresponsive_players = {sp.player for sp in SeasonPlayer.objects.filter(season=season, unresponsive=True).select_related('player').nocache()}
-
-    games_missed_by_player = {sp.player: sp.games_missed for sp in SeasonPlayer.objects.filter(season=season).select_related('player').nocache()}
-=======
     scheduled_alternates = {assign.player for assign in AlternateAssignment.objects.filter(round=current_round)
                                                                                    .select_related('player')
                                                                                    .nocache()}
@@ -251,7 +234,6 @@
     games_missed_by_player = {sp.player: sp.games_missed for sp in SeasonPlayer.objects.filter(season=season)
                                                                                        .select_related('player')
                                                                                        .nocache()}
->>>>>>> 3d81f082
     yellow_card_players = {player for player, games_missed in games_missed_by_player.items() if games_missed == 1}
     red_card_players = {player for player, games_missed in games_missed_by_player.items() if games_missed >= 2}
 

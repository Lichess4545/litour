from django.shortcuts import get_object_or_404, render, redirect
from django.http.response import Http404
from django.utils import timezone
from datetime import timedelta
from .models import *
from .forms import *
from heltour.tournament.templatetags.tournament_extras import leagueurl
import itertools
from django.db.models.query import Prefetch
from collections import defaultdict
from decorators import cached_as
import re
from django.views.generic import View

common_team_models = [League, Season, Round, Team]
common_lone_models = [League, Season, Round, LonePlayerScore, LonePlayerPairing, PlayerPairing, PlayerBye, SeasonPlayer,
                      Player, SeasonPrize, SeasonPrizeWinner]

class BaseView(View):
    def get(self, request, *args, **kwargs):
        self.read_context()
        return self.view(*self.args, **self.kwargs)

    def post(self, request, *args, **kwargs):
        if not hasattr(self, 'view_post'):
            return super(BaseView, self).post(request, *args, **kwargs)
        self.read_context()
        return self.view_post(*self.args, **self.kwargs)

    def read_context(self):
        pass

    def render(self, template, context):
        return render(self.request, template, context)

class LeagueView(BaseView):
    def read_context(self):
        league_tag = self.kwargs.pop('league_tag')
        season_tag = self.kwargs.pop('season_tag', None)
        self.league = _get_league(league_tag)
        self.season = _get_season(league_tag, season_tag, True)

    def render(self, template, context):
        context.update({
            'league': self.league,
            'season': self.season,
            'nav_tree': _get_nav_tree(self.league.tag, self.season.tag if self.season is not None else None),
            'other_leagues': League.objects.order_by('display_order').exclude(pk=self.league.pk)
        })
        return render(self.request, template, context)

class SeasonView(LeagueView):
    def get(self, request, *args, **kwargs):
        self.read_context()
        if not self._season_specified:
            return redirect('by_league:by_season:%s' % request.resolver_match.url_name, *self.args, league_tag=self.league.tag, season_tag=self.season.tag, **self.kwargs)
        return self.view(*self.args, **self.kwargs)

    def read_context(self):
        league_tag = self.kwargs.pop('league_tag')
        season_tag = self.kwargs.pop('season_tag', None)
        self.league = _get_league(league_tag)
        self.season = _get_season(league_tag, season_tag, False)
        self._season_specified = season_tag is not None

class HomeView(BaseView):
    def view(self):
        leagues = League.objects.filter(is_active=True).order_by('display_order')

        context = {
            'leagues': leagues,
        }
        return self.render('tournament/home.html', context)

class LeagueHomeView(LeagueView):
    def view(self):
        if self.league.competitor_type == 'team':
            return self.team_view()
        else:
            return self.lone_view()

    def team_view(self):
        other_leagues = League.objects.filter(is_active=True).exclude(pk=self.league.pk).order_by('display_order')

        rules_doc = LeagueDocument.objects.filter(league=self.league, type='rules').first()
        rules_doc_tag = rules_doc.tag if rules_doc is not None else None
        intro_doc = LeagueDocument.objects.filter(league=self.league, type='intro').first()

        if self.season is None:
            context = {
                'rules_doc_tag': rules_doc_tag,
                'intro_doc': intro_doc,
                'can_edit_document': self.request.user.has_perm('tournament.change_document'),
                'other_leagues': other_leagues,
            }
            return self.render('tournament/team_league_home.html', context)

        season_list = Season.objects.filter(league=self.league).order_by('-start_date', '-id').exclude(pk=self.season.pk)
        registration_season = Season.objects.filter(league=self.league, registration_open=True).order_by('-start_date').first()

        team_scores = list(enumerate(sorted(TeamScore.objects.filter(team__season=self.season), reverse=True)[:5], 1))

        # TODO: Use the lichess api to check the game status and remove games even if a game link hasn't been posted yet
        # TODO: Convert game times to the user's local time (maybe in JS?)
        current_game_time_min = timezone.now() - timedelta(hours=3)
        current_game_time_max = timezone.now() + timedelta(minutes=5)
        current_games = PlayerPairing.objects.filter(result='', scheduled_time__gt=current_game_time_min, scheduled_time__lt=current_game_time_max) \
                                             .exclude(game_link='').order_by('scheduled_time').nocache()
        upcoming_game_time_min = timezone.now() - timedelta(minutes=5)
        upcoming_game_time_max = timezone.now() + timedelta(hours=12)
        upcoming_games = PlayerPairing.objects.filter(game_link='', result='', scheduled_time__gt=upcoming_game_time_min, scheduled_time__lt=upcoming_game_time_max) \
                                              .order_by('scheduled_time').nocache()

        context = {
            'team_scores': team_scores,
            'season_list': season_list,
            'rules_doc_tag': rules_doc_tag,
            'intro_doc': intro_doc,
            'can_edit_document': self.request.user.has_perm('tournament.change_document'),
            'registration_season': registration_season,
            'current_games': current_games,
            'upcoming_games': upcoming_games,
            'other_leagues': other_leagues,
        }
        return self.render('tournament/team_league_home.html', context)

    def lone_view(self):
        other_leagues = League.objects.filter(is_active=True).exclude(pk=self.league.pk).order_by('display_order')

        rules_doc = LeagueDocument.objects.filter(league=self.league, type='rules').first()
        rules_doc_tag = rules_doc.tag if rules_doc is not None else None
        intro_doc = LeagueDocument.objects.filter(league=self.league, type='intro').first()

        if self.season is None:
            context = {
                'rules_doc_tag': rules_doc_tag,
                'intro_doc': intro_doc,
                'can_edit_document': self.request.user.has_perm('tournament.change_document'),
                'other_leagues': other_leagues,
            }
            return self.render('tournament/lone_league_home.html', context)

        season_list = Season.objects.filter(league=self.league).order_by('-start_date', '-id').exclude(pk=self.season.pk)
        registration_season = Season.objects.filter(league=self.league, registration_open=True).order_by('-start_date').first()

        player_scores = _lone_player_scores(self.season, final=True)[:5]

        if self.season.is_completed:
            prize_winners = SeasonPrizeWinner.objects.filter(season_prize__season=self.season)
            player_highlights = _get_player_highlights(prize_winners)
        else:
            player_highlights = []

        # TODO: Use the lichess api to check the game status and remove games even if a game link hasn't been posted yet
        # TODO: Convert game times to the user's local time (maybe in JS?)
        current_game_time_min = timezone.now() - timedelta(hours=3)
        current_game_time_max = timezone.now() + timedelta(minutes=5)
        current_games = PlayerPairing.objects.filter(result='', scheduled_time__gt=current_game_time_min, scheduled_time__lt=current_game_time_max) \
                                             .exclude(game_link='').order_by('scheduled_time').nocache()
        upcoming_game_time_min = timezone.now() - timedelta(minutes=5)
        upcoming_game_time_max = timezone.now() + timedelta(hours=12)
        upcoming_games = PlayerPairing.objects.filter(game_link='', result='', scheduled_time__gt=upcoming_game_time_min, scheduled_time__lt=upcoming_game_time_max) \
                                              .order_by('scheduled_time').nocache()

        context = {
            'player_scores': player_scores,
            'season_list': season_list,
            'rules_doc_tag': rules_doc_tag,
            'intro_doc': intro_doc,
            'can_edit_document': self.request.user.has_perm('tournament.change_document'),
            'registration_season': registration_season,
            'current_games': current_games,
            'upcoming_games': upcoming_games,
            'other_leagues': other_leagues,
            'player_highlights': player_highlights,
        }
        return self.render('tournament/lone_league_home.html', context)

class SeasonLandingView(SeasonView):
    def view(self):
        if self.league.competitor_type == 'team':
            return self.team_view()
        else:
            return self.lone_view()

    def team_view(self):
        @cached_as(SeasonDocument, Document, TeamScore, TeamPairing, *common_team_models)
        def _view(league_tag, season_tag, is_staff):
            if self.season.is_completed:
                return self.team_completed_season_view()

            default_season = _get_default_season(self.league.tag)
            season_list = Season.objects.filter(league=self.league).order_by('-start_date', '-id').exclude(pk=default_season.pk)

            active_round = Round.objects.filter(season=self.season, publish_pairings=True, is_completed=False, start_date__lt=timezone.now(), end_date__gt=timezone.now()) \
                                        .order_by('-number') \
                                        .first()
            last_round = Round.objects.filter(season=self.season, is_completed=True).order_by('-number').first()
            last_round_pairings = last_round.teampairing_set.all() if last_round is not None else None
            team_scores = list(enumerate(sorted(TeamScore.objects.filter(team__season=self.season), reverse=True)[:5], 1))

            links_doc = SeasonDocument.objects.filter(season=self.season, type='links').first()

            context = {
                'default_season': default_season,
                'season_list': season_list,
                'active_round': active_round,
                'last_round': last_round,
                'last_round_pairings': last_round_pairings,
                'team_scores': team_scores,
                'links_doc': links_doc,
                'can_edit_document': self.request.user.has_perm('tournament.change_document'),
            }
            return self.render('tournament/team_season_landing.html', context)
        return _view(self.league.tag, self.season.tag, self.request.user.is_staff)

    def lone_view(self):
        @cached_as(SeasonDocument, Document, *common_lone_models)
        def _view(league_tag, season_tag, is_staff):
            if self.season.is_completed:
                return self.lone_completed_season_view()

            default_season = _get_default_season(self.league.tag)
            season_list = Season.objects.filter(league=self.league).order_by('-start_date', '-id').exclude(pk=default_season.pk)

            active_round = Round.objects.filter(season=self.season, publish_pairings=True, is_completed=False, start_date__lt=timezone.now(), end_date__gt=timezone.now()) \
                                        .order_by('-number') \
                                        .first()
            last_round = Round.objects.filter(season=self.season, is_completed=True).order_by('-number').first()
            last_round_pairings = last_round.loneplayerpairing_set.exclude(result='').order_by('pairing_order')[:10].nocache() if last_round is not None else None
            player_scores = _lone_player_scores(self.season, final=True)[:5]

            links_doc = SeasonDocument.objects.filter(season=self.season, type='links').first()

            context = {
                'default_season': default_season,
                'season_list': season_list,
                'active_round': active_round,
                'last_round': last_round,
                'last_round_pairings': last_round_pairings,
                'player_scores': player_scores,
                'links_doc': links_doc,
                'can_edit_document': self.request.user.has_perm('tournament.change_document'),
            }
            return self.render('tournament/lone_season_landing.html', context)
        return _view(self.league.tag, self.season.tag, self.request.user.is_staff)

    def team_completed_season_view(self):
        default_season = _get_default_season(self.league.tag)
        season_list = Season.objects.filter(league=self.league).order_by('-start_date', '-id').exclude(pk=default_season.pk)

        round_numbers = list(range(1, self.season.rounds + 1))
        team_scores = list(enumerate(sorted(TeamScore.objects.filter(team__season=self.season).select_related('team').nocache(), reverse=True), 1))

        first_team = team_scores[0][1] if len(team_scores) > 0 else None
        second_team = team_scores[1][1] if len(team_scores) > 1 else None
        third_team = team_scores[2][1] if len(team_scores) > 2 else None

        links_doc = SeasonDocument.objects.filter(season=self.season, type='links').first()

        context = {
            'default_season': default_season,
            'season_list': season_list,
            'round_numbers': round_numbers,
            'team_scores': team_scores,
            'first_team': first_team,
            'second_team': second_team,
            'third_team': third_team,
            'links_doc': links_doc,
            'can_edit_document': self.request.user.has_perm('tournament.change_document'),
        }
        return self.render('tournament/team_completed_season_landing.html', context)

    def lone_completed_season_view(self):
        default_season = _get_default_season(self.league.tag)
        season_list = Season.objects.filter(league=self.league).order_by('-start_date', '-id').exclude(pk=default_season.pk)

        round_numbers = list(range(1, self.season.rounds + 1))
        player_scores = _lone_player_scores(self.season)

        first_player = player_scores[0][1] if len(player_scores) > 0 else None
        second_player = player_scores[1][1] if len(player_scores) > 1 else None
        third_player = player_scores[2][1] if len(player_scores) > 2 else None

        u1600_winner = SeasonPrizeWinner.objects.filter(season_prize__season=self.season, season_prize__max_rating=1600, season_prize__rank=1).first()
        if u1600_winner is not None:
            u1600_player = find([ps[1] for ps in player_scores], season_player__player=u1600_winner.player)
        else:
            u1600_player = None

        prize_winners = SeasonPrizeWinner.objects.filter(season_prize__season=self.season)
        player_highlights = _get_player_highlights(prize_winners)

        links_doc = SeasonDocument.objects.filter(season=self.season, type='links').first()

        context = {
            'default_season': default_season,
            'season_list': season_list,
            'round_numbers': round_numbers,
            'player_scores': player_scores,
            'first_player': first_player,
            'second_player': second_player,
            'third_player': third_player,
            'u1600_player': u1600_player,
            'player_highlights': player_highlights,
            'links_doc': links_doc,
            'can_edit_document': self.request.user.has_perm('tournament.change_document'),
        }
        return self.render('tournament/lone_completed_season_landing.html', context)

class PairingsView(SeasonView):
    def view(self, round_number=None, team_number=None):
        if self.league.competitor_type == 'team':
            return self.team_view(round_number, team_number)
        else:
            return self.lone_view(round_number, team_number)

    def team_view(self, round_number=None, team_number=None):
        @cached_as(TeamScore, TeamPairing, TeamMember, SeasonPlayer, AlternateAssignment, Player, PlayerAvailability, TeamPlayerPairing,
                   PlayerPairing, *common_team_models)
        def _view(league_tag, season_tag, round_number, team_number, is_staff, can_change_pairing):
            specified_round = round_number is not None
            round_number_list = [round_.number for round_ in Round.objects.filter(season=self.season, publish_pairings=True).order_by('-number')]
            if round_number is None:
                try:
                    round_number = round_number_list[0]
                except IndexError:
                    pass
            team_list = self.season.team_set.order_by('name')
            team_pairings = TeamPairing.objects.filter(round__number=round_number, round__season=self.season) \
                                               .order_by('pairing_order') \
                                               .select_related('white_team', 'black_team') \
                                               .nocache()
            if team_number is not None:
                current_team = get_object_or_404(team_list, number=team_number)
                team_pairings = team_pairings.filter(white_team=current_team) | team_pairings.filter(black_team=current_team)
            else:
                current_team = None
            pairing_lists = [list(
                                  team_pairing.teamplayerpairing_set.order_by('board_number')
                                              .select_related('white', 'black')
                                              .nocache()
                            ) for team_pairing in team_pairings]
            unavailable_players = {pa.player for pa in PlayerAvailability.objects.filter(round__season=self.season, round__number=round_number, is_available=False) \
                                                                                 .select_related('player')
                                                                                 .nocache()}
            context = {
                'round_number': round_number,
                'round_number_list': round_number_list,
                'current_team': current_team,
                'team_list': team_list,
                'pairing_lists': pairing_lists,
                'unavailable_players': unavailable_players,
                'specified_round': specified_round,
                'specified_team': team_number is not None,
                'can_edit': can_change_pairing
            }
            return self.render('tournament/team_pairings.html', context)
        return _view(self.league.tag, self.season.tag, round_number, team_number, self.request.user.is_staff, self.request.user.has_perm('tournament.change_pairing'))

    def lone_view(self, round_number=None, team_number=None):
        specified_round = round_number is not None
        round_number_list = [round_.number for round_ in Round.objects.filter(season=self.season, publish_pairings=True).order_by('-number')]
        if round_number is None:
            try:
                round_number = round_number_list[0]
            except IndexError:
                pass
        round_ = Round.objects.filter(number=round_number, season=self.season).first()
        pairings = LonePlayerPairing.objects.filter(round=round_).order_by('pairing_order').select_related('white', 'black').nocache()
        byes = PlayerBye.objects.filter(round=round_).order_by('type', 'player_rank', 'player__lichess_username').select_related('player').nocache()

        next_pairing_order = 0
        for p in pairings:
            next_pairing_order = max(next_pairing_order, p.pairing_order + 1)

        # Find duplicate players
        player_refcounts = {}
        for p in pairings:
            player_refcounts[p.white] = player_refcounts.get(p.white, 0) + 1
            player_refcounts[p.black] = player_refcounts.get(p.black, 0) + 1
        for b in byes:
            player_refcounts[b.player] = player_refcounts.get(b.player, 0) + 1
        duplicate_players = {k for k, v in player_refcounts.items() if v > 1}

        active_players = {sp.player for sp in SeasonPlayer.objects.filter(season=self.season, is_active=True)}

        def pairing_error(pairing):
            if not self.request.user.is_staff:
                return None
            if pairing.white == None or pairing.black == None:
                return 'Missing player'
            if pairing.white in duplicate_players:
                return 'Duplicate player: %s' % pairing.white.lichess_username
            if pairing.black in duplicate_players:
                return 'Duplicate player: %s' % pairing.black.lichess_username
            if not round_.is_completed and pairing.white not in active_players:
                return 'Inactive player: %s' % pairing.white.lichess_username
            if not round_.is_completed and pairing.black not in active_players:
                return 'Inactive player: %s' % pairing.black.lichess_username
            return None

        def bye_error(bye):
            if not self.request.user.is_staff:
                return None
            if bye.player in duplicate_players:
                return 'Duplicate player: %s' % bye.player.lichess_username
            if not round_.is_completed and bye.player not in active_players:
                return 'Inactive player: %s' % bye.player.lichess_username
            return None

        # Add errors
        pairings = [(p, pairing_error(p)) for p in pairings]
        byes = [(b, bye_error(b)) for b in byes]

        context = {
            'round_': round_,
            'round_number_list': round_number_list,
            'pairings': pairings,
            'byes': byes,
            'specified_round': specified_round,
            'next_pairing_order': next_pairing_order,
            'duplicate_players': duplicate_players,
            'can_edit': self.request.user.has_perm('tournament.change_pairing')
        }
        return self.render('tournament/lone_pairings.html', context)

class RegisterView(LeagueView):
    def view(self, post=False):
        if self.season is None:
            reg_season = Season.objects.filter(league=self.league, registration_open=True).order_by('-start_date').first()
        elif self.season.registration_open:
            reg_season = self.season
        else:
            reg_season = None
        if reg_season is None:
            return self.render('tournament/registration_closed.html', {})

        if post:
            form = RegistrationForm(self.request.POST, season=reg_season)
            if form.is_valid():
                form.save()
                return redirect(leagueurl('registration_success', league_tag=self.league.tag, season_tag=self.season.tag))
        else:
            form = RegistrationForm(season=reg_season)

        context = {
            'form': form,
            'registration_season': reg_season
        }
        return self.render('tournament/register.html', context)

    def view_post(self):
        return self.view(post=True)

class RegistrationSuccessView(SeasonView):
    def view(self):
        try:
            if self.season is None:
                reg_season = Season.objects.filter(league=self.league, registration_open=True).order_by('-start_date')[0]
            else:
                reg_season = self.season
        except IndexError:
            return self.render('tournament/registration_closed.html', {})
        context = {
            'registration_season': reg_season
        }
        return self.render('tournament/registration_success.html', context)

class RostersView(SeasonView):
    def view(self):
        @cached_as(TeamMember, SeasonPlayer, Alternate, AlternateAssignment, AlternateBucket, Player, PlayerAvailability, *common_team_models,
                        vary_request=lambda r: (r.user.is_staff, r.user.has_perm('tournament.manage_players')))
        def _view(league_tag, season_tag, is_staff):
            if self.league.competitor_type != 'team':
                raise Http404
            if self.season is None:
                context = {
                    'can_edit': self.request.user.has_perm('tournament.manage_players'),
                }
                return self.render('tournament/team_rosters.html', context)

            teams = Team.objects.filter(season=self.season).order_by('number').prefetch_related(
                Prefetch('teammember_set', queryset=TeamMember.objects.select_related('player'))
            ).nocache()
            board_numbers = list(range(1, self.season.boards + 1))

            alternates = Alternate.objects.filter(season_player__season=self.season)
            alternates_by_board = [sorted(
                                          alternates.filter(board_number=n)
                                                    .select_related('season_player__registration', 'season_player__player')
                                                    .nocache(),
                                          key=lambda alt: alt.priority_date()
                                   ) for n in board_numbers]
            alternate_rows = list(enumerate(itertools.izip_longest(*alternates_by_board), 1))
            if len(alternate_rows) == 0:
                alternate_rows.append((1, [None for _ in board_numbers]))

            current_round = Round.objects.filter(season=self.season, publish_pairings=True).order_by('-number').first()
            scheduled_alternates = {assign.player for assign in AlternateAssignment.objects.filter(round=current_round)
                                                                                           .select_related('player')
                                                                                           .nocache()}
            unresponsive_players = {sp.player for sp in SeasonPlayer.objects.filter(season=self.season, unresponsive=True)
                                                                            .select_related('player')
                                                                            .nocache()}
            games_missed_by_player = {sp.player: sp.games_missed for sp in SeasonPlayer.objects.filter(season=self.season)
                                                                                               .select_related('player')
                                                                                               .nocache()}
            yellow_card_players = {player for player, games_missed in games_missed_by_player.items() if games_missed == 1}
            red_card_players = {player for player, games_missed in games_missed_by_player.items() if games_missed >= 2}

            context = {
                'teams': teams,
                'board_numbers': board_numbers,
                'alternate_rows': alternate_rows,
                'scheduled_alternates': scheduled_alternates,
                'unresponsive_players': unresponsive_players,
                'yellow_card_players': yellow_card_players,
                'red_card_players': red_card_players,
                'can_edit': self.request.user.has_perm('tournament.manage_players'),
            }
            return self.render('tournament/team_rosters.html', context)
        return _view(self.league.tag, self.season.tag, self.request.user.is_staff)

class StandingsView(SeasonView):
    def view(self, section=None):
        if self.league.competitor_type == 'team':
            return self.team_view()
        else:
            return self.lone_view(section)

    def team_view(self):
        @cached_as(TeamScore, TeamPairing, *common_team_models)
        def _view(league_tag, season_tag, is_staff):
            round_numbers = list(range(1, self.season.rounds + 1))
            team_scores = list(enumerate(sorted(TeamScore.objects.filter(team__season=self.season).select_related('team').nocache(), reverse=True), 1))
            context = {
                'round_numbers': round_numbers,
                'team_scores': team_scores,
            }
            return self.render('tournament/team_standings.html', context)
        return _view(self.league.tag, self.season.tag, self.request.user.is_staff)

    def lone_view(self, section=None):
        @cached_as(*common_lone_models)
        def _view(league_tag, season_tag, is_staff):
            round_numbers = list(range(1, self.season.rounds + 1))
            player_scores = _lone_player_scores(self.season)

            if section is not None:
                match = re.match(r'u(\d+)', section)
                if match is not None:
                    max_rating = int(match.group(1))
                    player_scores = [ps for ps in player_scores if ps[1].season_player.seed_rating < max_rating]

            player_sections = [('u%d' % sp.max_rating, 'U%d' % sp.max_rating) for sp in SeasonPrize.objects.filter(season=self.season).exclude(max_rating=None).order_by('max_rating')]
            section_dict = {k: (k, v) for k, v in player_sections}
            current_section = section_dict.get(section, None)

            if self.season.is_completed:
                prize_winners = SeasonPrizeWinner.objects.filter(season_prize__season=self.season)
            else:
                prize_winners = SeasonPrizeWinner.objects.filter(season_prize__season__league=self.league)
            player_highlights = _get_player_highlights(prize_winners)

            context = {
                'round_numbers': round_numbers,
                'player_scores': player_scores,
                'player_sections': player_sections,
                'current_section': current_section,
                'player_highlights': player_highlights,
            }
            return self.render('tournament/lone_standings.html', context)
        return _view(self.league.tag, self.season.tag, self.request.user.is_staff)

def _get_player_highlights(prize_winners):
    return [
        ('gold', {pw.player for pw in prize_winners.filter(season_prize__rank=1, season_prize__max_rating=None)}),
        ('silver', {pw.player for pw in prize_winners.filter(season_prize__rank=2, season_prize__max_rating=None)}),
        ('bronze', {pw.player for pw in prize_winners.filter(season_prize__rank=3, season_prize__max_rating=None)}),
        ('blue', {pw.player for pw in prize_winners.filter(season_prize__rank=1).exclude(season_prize__max_rating=None)})
    ]

@cached_as(LonePlayerScore, LonePlayerPairing, PlayerPairing, PlayerBye, SeasonPlayer, Player)
def _lone_player_scores(season, final=False, sort_by_seed=False, include_current=False):
    # For efficiency, rather than having LonePlayerScore.round_scores() do independent
    # calculations, we populate a few common data structures and use those as parameters.

    if sort_by_seed:
        sort_key = lambda s: s.season_player.seed_rating
    elif season.is_completed or final:
        sort_key = lambda s: s.final_standings_sort_key()
    else:
        sort_key = lambda s: s.pairing_sort_key()
    player_scores = list(enumerate(sorted(LonePlayerScore.objects.filter(season_player__season=season).select_related('season_player__player').nocache(), key=sort_key, reverse=True), 1))
    player_number_dict = {p.season_player.player: n for n, p in player_scores}

    pairings = LonePlayerPairing.objects.filter(round__season=season).select_related('white', 'black').nocache()
    white_pairings_dict = defaultdict(list)
    black_pairings_dict = defaultdict(list)
    for p in pairings:
        if p.white is not None:
            white_pairings_dict[p.white].append(p)
        if p.black is not None:
            black_pairings_dict[p.black].append(p)

    byes = PlayerBye.objects.filter(round__season=season).select_related('round', 'player').nocache()
    byes_dict = defaultdict(list)
    for bye in byes:
        byes_dict[bye.player].append(bye)

    rounds = Round.objects.filter(season=season).order_by('number')
    # rounds = [round_ for round_ in Round.objects.filter(season=season).order_by('number') if round_.is_completed or (include_current and round_.publish_pairings)]

    def round_scores(player_score):
        return list(player_score.round_scores(rounds, player_number_dict, white_pairings_dict, black_pairings_dict, byes_dict, include_current))

    return [(n, ps, round_scores(ps)) for n, ps in player_scores]

class CrosstableView(SeasonView):
    def view(self):
        @cached_as(TeamScore, TeamPairing, *common_team_models)
        def _view(league_tag, season_tag, is_staff):
            if self.league.competitor_type != 'team':
                raise Http404
            team_scores = TeamScore.objects.filter(team__season=self.season).order_by('team__number').select_related('team').nocache()
            context = {
                'team_scores': team_scores,
            }
            return self.render('tournament/team_crosstable.html', context)
        return _view(self.league.tag, self.season.tag, self.request.user.is_staff)

class WallchartView(SeasonView):
    def view(self):
        @cached_as(*common_lone_models)
        def _view(league_tag, season_tag, is_staff):
            if self.league.competitor_type == 'team':
                raise Http404
            round_numbers = list(range(1, self.season.rounds + 1))
            player_scores = _lone_player_scores(self.season, sort_by_seed=True, include_current=True)

            if self.season.is_completed:
                prize_winners = SeasonPrizeWinner.objects.filter(season_prize__season=self.season)
            else:
                prize_winners = SeasonPrizeWinner.objects.filter(season_prize__season__league=self.season.league)
            player_highlights = _get_player_highlights(prize_winners)

            context = {
                'round_numbers': round_numbers,
                'player_scores': player_scores,
                'player_highlights': player_highlights,
            }
            return self.render('tournament/lone_wallchart.html', context)
        return _view(self.league.tag, self.season.tag, self.request.user.is_staff)

class ResultView(SeasonView):
    def view(self, pairing_id):
        team_pairing = get_object_or_404(TeamPairing, round__season=self.season, pk=pairing_id)
        pairings = team_pairing.teamplayerpairing_set.order_by('board_number').nocache()
        context = {
            'team_pairing': team_pairing,
            'pairings': pairings,
            'round_number': team_pairing.round.number,
        }
        return self.render('tournament/team_match_result.html', context)

class StatsView(SeasonView):
    def view(self):
        @cached_as(League, Season, Round, TeamPlayerPairing, PlayerPairing)
        def _view(league_tag, season_tag, is_staff):
            if self.league.competitor_type != 'team':
                raise Http404

            all_pairings = PlayerPairing.objects.filter(teamplayerpairing__team_pairing__round__season=self.season) \
                                                .select_related('teamplayerpairing', 'white', 'black') \
                                                .nocache()

            def count_results(board_num=None):
                total = 0.0
                counts = [0, 0, 0, 0]
                rating_delta = 0
                for p in all_pairings:
                    if board_num is not None and p.teamplayerpairing.board_number != board_num:
                        continue
                    if p.game_link == '' or p.result == '':
                        # Don't count forfeits etc
                        continue
                    total += 1
                    if p.white.rating is not None and p.black.rating is not None:
                        rating_delta += p.white.rating - p.black.rating
                    if p.result == '1-0':
                        counts[0] += 1
                        counts[3] += 1
                    elif p.result == '0-1':
                        counts[2] += 1
                        counts[3] -= 1
                    elif p.result == '1/2-1/2':
                        counts[1] += 1
                if total == 0:
                    return board_num, tuple(counts), (0, 0, 0, 0), 0.0
                percents = (counts[0] / total, counts[1] / total, counts[2] / total, counts[3] / total)
                return board_num, tuple(counts), percents, rating_delta / total

            _, total_counts, total_percents, total_rating_delta = count_results()
            boards = [count_results(board_num=n) for n in self.season.board_number_list()]

            context = {
                'has_win_rate_stats': total_counts != (0, 0, 0, 0),
                'total_rating_delta': total_rating_delta,
                'total_counts': total_counts,
                'total_percents': total_percents,
                'boards': boards,
            }
            return self.render('tournament/team_stats.html', context)
        return _view(self.league.tag, self.season.tag, self.request.user.is_staff)

class LeagueDashboardView(LeagueView):
    def view(self):
        if self.league.competitor_type == 'team':
            return self.team_view()
        else:
            return self.lone_view()

    def team_view(self):
        default_season = _get_default_season(self.league.tag, allow_none=True)
        season_list = list(Season.objects.filter(league=self.league).order_by('-start_date', '-id'))
        if default_season is not None:
            season_list.remove(default_season)

        pending_reg_count = len(Registration.objects.filter(season=self.season, status='pending'))

        team_members = TeamMember.objects.filter(team__season=self.season).select_related('player').nocache()
        alternates = Alternate.objects.filter(season_player__season=self.season).select_related('season_player__player').nocache()
        season_players = set(sp.player for sp in SeasonPlayer.objects.filter(season=self.season, is_active=True).select_related('player').nocache())
        team_players = set(tm.player for tm in team_members)
        alternate_players = set(alt.season_player.player for alt in alternates)
        unassigned_player_count = len(season_players - team_players - alternate_players)

        last_round = Round.objects.filter(season=self.season, publish_pairings=True, is_completed=False).order_by('number').first()
        next_round = Round.objects.filter(season=self.season, publish_pairings=False, is_completed=False).order_by('number').first()

        context = {
            'default_season': default_season,
            'season_list': season_list,
            'pending_reg_count': pending_reg_count,
            'unassigned_player_count': unassigned_player_count,
            'last_round': last_round,
            'next_round': next_round
        }
        return self.render('tournament/team_league_dashboard.html', context)

    def lone_view(self):
        default_season = _get_default_season(self.league.tag, allow_none=True)
        season_list = list(Season.objects.filter(league=self.league).order_by('-start_date', '-id'))
        if default_season is not None:
            season_list.remove(default_season)

        pending_reg_count = len(Registration.objects.filter(season=self.season, status='pending'))

        team_members = TeamMember.objects.filter(team__season=self.season).select_related('player').nocache()
        alternates = Alternate.objects.filter(season_player__season=self.season).select_related('season_player__player').nocache()
        season_players = set(sp.player for sp in SeasonPlayer.objects.filter(season=self.season, is_active=True).select_related('player').nocache())
        team_players = set(tm.player for tm in team_members)
        alternate_players = set(alt.season_player.player for alt in alternates)
        unassigned_player_count = len(season_players - team_players - alternate_players)

        last_round = Round.objects.filter(season=self.season, publish_pairings=True, is_completed=False).order_by('number').first()
        next_round = Round.objects.filter(season=self.season, publish_pairings=False, is_completed=False).order_by('number').first()

        context = {
            'default_season': default_season,
            'season_list': season_list,
            'pending_reg_count': pending_reg_count,
            'unassigned_player_count': unassigned_player_count,
            'last_round': last_round,
            'next_round': next_round
        }
        return self.render('tournament/lone_league_dashboard.html', context)

class DocumentView(LeagueView):
    def view(self, document_tag):
        league_document = LeagueDocument.objects.filter(league=self.league, tag=document_tag).first()
        if league_document is None:
            season_document = SeasonDocument.objects.filter(season=self.season, tag=document_tag).first()
            if season_document is None:
                raise Http404
            document = season_document.document
        else:
            document = league_document.document

        context = {
            'document': document,
            'is_faq': False,
            'can_edit': self.request.user.has_perm('tournament.change_document'),
        }
        return self.render('tournament/document.html', context)

class PlayerProfileView(LeagueView):
    def view(self, username):
        player = get_object_or_404(Player, lichess_username__iexact=username)

        def game_count(season):
            if season.league.competitor_type == 'team':
                return (TeamPlayerPairing.objects.filter(white=player) | TeamPlayerPairing.objects.filter(black=player)).filter(team_pairing__round__season=self.season).count()
            else:
                return (LonePlayerPairing.objects.filter(white=player) | LonePlayerPairing.objects.filter(black=player)).filter(round__season=self.season).count()

        def team_name(season):
            if season.league.competitor_type == 'team':
                team_member = player.teammember_set.filter(team__season=season).first()
                if team_member is not None:
                    return team_member.team.name
            return None

        other_season_leagues = [(l, [(sp.season, game_count(sp.season), team_name(sp.season)) for sp in player.seasonplayer_set.filter(season__league=l).exclude(season=self.season)]) \
                         for l in League.objects.order_by('display_order')]
        other_season_leagues = [l for l in other_season_leagues if len(l[1]) > 0]

        season_player = SeasonPlayer.objects.filter(season=self.season, player=player).first()

        if self.season is None:
            games = None
        elif self.season.league.competitor_type == 'team':
            pairings = TeamPlayerPairing.objects.filter(white=player) | TeamPlayerPairing.objects.filter(black=player)
            games = [(p.team_pairing.round, p, p.white_team() if p.white == player else p.black_team()) for p in pairings.filter(team_pairing__round__season=self.season).exclude(result='').order_by('team_pairing__round__number').nocache()]
        else:
            pairings = LonePlayerPairing.objects.filter(white=player) | LonePlayerPairing.objects.filter(black=player)
            games = [(p.round, p, None) for p in pairings.filter(round__season=self.season).exclude(result='').order_by('round__number').nocache()]

        team_member = TeamMember.objects.filter(team__season=self.season, player=player).first()
        alternate = Alternate.objects.filter(season_player=season_player).first()

        schedule = []
        for round_ in self.season.round_set.filter(is_completed=False).order_by('number'):
            if self.season.league.competitor_type == 'team':
                pairing = pairings.filter(team_pairing__round=round_).first()
            else:
                pairing = pairings.filter(round=round_).first()
            if pairing is not None:
                if pairing.result != '':
                    continue
                schedule.append((round_, pairing, None, None))
                continue
            if self.season.league.competitor_type == 'team':
                assignment = AlternateAssignment.objects.filter(round=round_, player=player).first()
                if assignment is not None and (team_member is None or team_member.team != assignment.team):
                    schedule.append((round_, None, 'Scheduled', assignment.team))
                    continue
                if season_player is None or not season_player.is_active:
                    continue
                availability = PlayerAvailability.objects.filter(round=round_, player=player).first()
                if availability is not None and not availability.is_available:
                    schedule.append((round_, None, 'Unavailable', None))
                    continue
                if team_member is not None:
                    schedule.append((round_, None, 'Scheduled', None))
                    continue
                schedule.append((round_, None, 'Available', None))
            else:
                bye = PlayerBye.objects.filter(round=round_, player=player).first()
                if bye is not None:
                    schedule.append((round_, None, bye.get_type_display(), None))
                    continue
                if season_player is None or not season_player.is_active:
                    continue
                schedule.append((round_, None, 'Scheduled', None))

        context = {
            'player': player,
            'other_season_leagues': other_season_leagues,
            'season_player': season_player,
            'games': games,
            'team_member': team_member,
            'alternate': alternate,
            'schedule': schedule,
        }
        return self.render('tournament/player_profile.html', context)

class NominateView(SeasonView):
    def view(self, secret_token, post=False):
        username = None
        player = None
        can_nominate = False
        current_nominations = []
        form = None

        auth = PrivateUrlAuth.objects.filter(secret_token=secret_token).first()
        if auth is not None and not auth.is_expired():
            username = auth.authenticated_user
            player = Player.objects.filter(lichess_username__iexact=username).first()

        if self.league.competitor_type == 'team':
            season_pairings = PlayerPairing.objects.filter(teamplayerpairing__team_pairing__round__season=self.season).nocache()
        else:
            season_pairings = PlayerPairing.objects.filter(loneplayerpairing__round__season=self.season).nocache()

        if player is not None:
            player_pairings = season_pairings.filter(white=player) | season_pairings.filter(black=player)
            can_nominate = player_pairings.count() > 0

            if can_nominate:
                current_nominations = GameNomination.objects.filter(season=self.season, nominating_player=player)

                if post:
                    form = NominateForm(self.request.POST)
                    if form.is_valid():
                        with transaction.atomic():
                            if form.cleaned_data['game_link'] != '':
                                pairing = season_pairings.filter(game_link=form.cleaned_data['game_link']).first()
                                if pairing is not None:
                                    for nom in current_nominations:
                                        nom.delete()
                                    nom = GameNomination.objects.create(season=self.season, nominating_player=player, game_link=form.cleaned_data['game_link'], pairing=pairing)
                                    current_nominations = [nom]
                                else:
                                    form.add_error('game_link', ValidationError('The game link doesn\'t match any pairings this season.', code='invalid'))
                            else:
                                for nom in current_nominations:
                                    nom.delete()
                                current_nominations = []
                else:
                    form = NominateForm()
                if len(current_nominations) > 0:
                    form.fields['game_link'].initial = current_nominations[0].game_link

        # Clean up the DB
        for expired_auth in PrivateUrlAuth.objects.filter(expires__lt=timezone.now()):
            expired_auth.delete()

        context = {
            'form': form,
            'username': username,
            'can_nominate': can_nominate,
            'current_nominations': current_nominations,
        }
        return self.render('tournament/nominate.html', context)

    def view_post(self, secret_token):
        return self.view(secret_token, post=True)

<<<<<<< HEAD
class TvView(LeagueView):
    def view(self, round_number=None):
        current_game_time_min = timezone.now() - timedelta(hours=3)
        current_game_time_max = timezone.now() + timedelta(minutes=5)
        current_games = PlayerPairing.objects.filter(result='', scheduled_time__gt=current_game_time_min, scheduled_time__lt=current_game_time_max) \
                                             .exclude(game_link='').order_by('scheduled_time').nocache()
        context = {
            'current_games': current_games,
        }
        return self.render('tournament/tv.html', context)
=======
    if league.competitor_type == 'team':
        season_pairings = PlayerPairing.objects.filter(teamplayerpairing__team_pairing__round__season=season).nocache()
    else:
        season_pairings = PlayerPairing.objects.filter(loneplayerpairing__round__season=season).nocache()

    if player is not None:
        player_pairings = season_pairings.filter(white=player) | season_pairings.filter(black=player)
        can_nominate = player_pairings.count() > 0

        if can_nominate and season.nominations_open:
            current_nominations = GameNomination.objects.filter(season=season, nominating_player=player)

            if request.method == 'POST':
                form = NominateForm(request.POST)
                if form.is_valid():
                    with transaction.atomic():
                        if form.cleaned_data['game_link'] != '':
                            pairing = season_pairings.filter(game_link=form.cleaned_data['game_link']).first()
                            if pairing is not None:
                                for nom in current_nominations:
                                    nom.delete()
                                nom = GameNomination.objects.create(season=season, nominating_player=player, game_link=form.cleaned_data['game_link'], pairing=pairing)
                                current_nominations = [nom]
                            else:
                                form.add_error('game_link', ValidationError('The game link doesn\'t match any pairings this season.', code='invalid'))
                        else:
                            for nom in current_nominations:
                                nom.delete()
                            current_nominations = []
            else:
                form = NominateForm()
            if len(current_nominations) > 0:
                form.fields['game_link'].initial = current_nominations[0].game_link

    # Clean up the DB
    for expired_auth in PrivateUrlAuth.objects.filter(expires__lt=timezone.now()):
        expired_auth.delete()

    context = {
        'league_tag': league_tag,
        'league': league,
        'season_tag': season_tag,
        'season': season,
        'form': form,
        'username': username,
        'can_nominate': can_nominate,
        'current_nominations': current_nominations,
    }
    return render(request, 'tournament/nominate.html', context)
>>>>>>> 9378426c

def _get_league(league_tag, allow_none=False):
    if league_tag is None:
        return _get_default_league(allow_none)
    else:
        return get_object_or_404(League, tag=league_tag)

def _get_default_league(allow_none=False):
    try:
        return League.objects.filter(is_default=True).order_by('id')[0]
    except IndexError:
        league = League.objects.order_by('id').first()
        if not allow_none and league is None:
            raise Http404
        return league

def _get_season(league_tag, season_tag, allow_none=False):
    if season_tag is None:
        return _get_default_season(league_tag, allow_none)
    else:
        return get_object_or_404(Season, league=_get_league(league_tag), tag=season_tag)

def _get_default_season(league_tag, allow_none=False):
    season = Season.objects.filter(league=_get_league(league_tag), is_active=True).order_by('-start_date', '-id').first()
    if not allow_none and season is None:
        raise Http404
    return season

@cached_as(NavItem)
def _get_nav_tree(league_tag, season_tag):
    league = _get_league(league_tag)
    root_items = league.navitem_set.filter(parent=None).order_by('order')

    def transform(item):
        text = item.text
        url = item.path
        if item.season_relative and season_tag is not None:
            url = '/season/%s' % season_tag + url
        if item.league_relative:
            url = '/%s' % league_tag + url
        children = [transform(child) for child in item.navitem_set.order_by('order')]
        append_separator = item.append_separator
        return (text, url, children, append_separator)

    return [transform(item) for item in root_items]
<|MERGE_RESOLUTION|>--- conflicted
+++ resolved
@@ -898,7 +898,7 @@
             player_pairings = season_pairings.filter(white=player) | season_pairings.filter(black=player)
             can_nominate = player_pairings.count() > 0
 
-            if can_nominate:
+            if can_nominate and self.season.nominations_open:
                 current_nominations = GameNomination.objects.filter(season=self.season, nominating_player=player)
 
                 if post:
@@ -938,7 +938,6 @@
     def view_post(self, secret_token):
         return self.view(secret_token, post=True)
 
-<<<<<<< HEAD
 class TvView(LeagueView):
     def view(self, round_number=None):
         current_game_time_min = timezone.now() - timedelta(hours=3)
@@ -949,57 +948,6 @@
             'current_games': current_games,
         }
         return self.render('tournament/tv.html', context)
-=======
-    if league.competitor_type == 'team':
-        season_pairings = PlayerPairing.objects.filter(teamplayerpairing__team_pairing__round__season=season).nocache()
-    else:
-        season_pairings = PlayerPairing.objects.filter(loneplayerpairing__round__season=season).nocache()
-
-    if player is not None:
-        player_pairings = season_pairings.filter(white=player) | season_pairings.filter(black=player)
-        can_nominate = player_pairings.count() > 0
-
-        if can_nominate and season.nominations_open:
-            current_nominations = GameNomination.objects.filter(season=season, nominating_player=player)
-
-            if request.method == 'POST':
-                form = NominateForm(request.POST)
-                if form.is_valid():
-                    with transaction.atomic():
-                        if form.cleaned_data['game_link'] != '':
-                            pairing = season_pairings.filter(game_link=form.cleaned_data['game_link']).first()
-                            if pairing is not None:
-                                for nom in current_nominations:
-                                    nom.delete()
-                                nom = GameNomination.objects.create(season=season, nominating_player=player, game_link=form.cleaned_data['game_link'], pairing=pairing)
-                                current_nominations = [nom]
-                            else:
-                                form.add_error('game_link', ValidationError('The game link doesn\'t match any pairings this season.', code='invalid'))
-                        else:
-                            for nom in current_nominations:
-                                nom.delete()
-                            current_nominations = []
-            else:
-                form = NominateForm()
-            if len(current_nominations) > 0:
-                form.fields['game_link'].initial = current_nominations[0].game_link
-
-    # Clean up the DB
-    for expired_auth in PrivateUrlAuth.objects.filter(expires__lt=timezone.now()):
-        expired_auth.delete()
-
-    context = {
-        'league_tag': league_tag,
-        'league': league,
-        'season_tag': season_tag,
-        'season': season,
-        'form': form,
-        'username': username,
-        'can_nominate': can_nominate,
-        'current_nominations': current_nominations,
-    }
-    return render(request, 'tournament/nominate.html', context)
->>>>>>> 9378426c
 
 def _get_league(league_tag, allow_none=False):
     if league_tag is None:

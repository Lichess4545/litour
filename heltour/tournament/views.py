--- conflicted
+++ resolved
@@ -31,14 +31,6 @@
 
     season_list = Season.objects.filter(league=_get_league(league_tag)).order_by('-start_date', '-id').exclude(pk=current_season.pk)
     registration_season = Season.objects.filter(league=league, registration_open=True).order_by('-start_date').first()
-<<<<<<< HEAD
-    registration_season_end_date = None
-    if registration_season is not None and registration_season.start_date is not None and registration_season.start_date < timezone.now():
-        registration_season_end_date = registration_season.end_date()
-
-=======
-    
->>>>>>> df6b8428
     team_scores = list(enumerate(sorted(TeamScore.objects.filter(team__season=current_season), reverse=True)[:5], 1))
 
     # TODO: Use the lichess api to check the game status and remove games even if a game link hasn't been posted yet
